--- conflicted
+++ resolved
@@ -13,13 +13,8 @@
                  [osc-clj "0.1"]
                  [byte-spec "0.1"]
                  [midi-clj "0.1"]
-<<<<<<< HEAD
-		
-=======
-
-                 [clj-native "0.8.0-SNAPSHOT"]
->>>>>>> db051663
-                 [overtone/clj-scsynth "0.0.2-SNAPSHOT"]
+                 
+		 [overtone/clj-scsynth "0.0.2-SNAPSHOT"]
                  [overtone/clj-repl    "0.0.1-SNAPSHOT"]
                  [overtone/clj-scenegraph "0.0.1-SNAPSHOT"]]
   :native-dependencies [[overtone/scsynth "3.3.1"]
