--- conflicted
+++ resolved
@@ -17,12 +17,8 @@
 		 [overtone/clj-scsynth "0.0.2-SNAPSHOT"]
                  [overtone/clj-repl    "0.0.1-SNAPSHOT"]
                  [overtone/clj-scenegraph "0.0.1-SNAPSHOT"]]
-  :native-dependencies [[overtone/scsynth "3.3.1"]
-<<<<<<< HEAD
-                        [overtone/scsynth-jna "3.3.1"]
-=======
-			[overtone/scsynth-jna "3.3.1"]
->>>>>>> d9fd578d
+  :native-dependencies [[overtone/scsynth "3.3.1-SNAPSHOT"]
+                        [overtone/scsynth-jna "3.3.1-SNAPSHOT"]
                         [lwjgl "2.2.2"]
                         ]
   :dev-dependencies [[native-deps "1.0.0"]
