<<<<<<< HEAD
implement a portamento helper on top of slew


== 0.2 Release
=======
## 0.2 Release
>>>>>>> 652a585c

* Get Undo/Redo working again

* Cleanup resizing so everything works correctly and allows for customizing the
workspace.

## Studio

* route all synths and samplers to a main mixer bus, providing panning, EQ, and
volume controls.
  - figure out how FX should work into this

* have a mechanism to route sound to a preview channel for listening to
something in headphones to try it out.

* create a basic EQ that can be used on any track

* basic record functionality for root group

* create a basic volume and pan control node that can be used for the master
volume and per synth-track control

* implementing some basic midi mapping

* fill out metronome functionality

* hook up the sequencer

## General

* make things work where there are multiple "roots" in a synthdef graph
 - got around it for now, but we want this for spectrograms...

* figure out if the play-buf ugen should be able to have the number of channels
as an input parameter, in which case we need to modify the num-outs mode.

* creating a group for every synth might be overkill, because it ends up filling
up our group ID space unneccessarily.  Maybe we need to keep synth a bit lower
level and start working on a higher level abstraction that automatically does
some of these things, definst?

* do something different with overtone.live rather than the immigrate stuff so
we can more easily develop in Overtone libs and then use or require just what
we are changing (currently their are conflicts because vars overshadow the
immigrated vars in overtone.live)

* create a function that prints out the currently running synths
 - maybe use node-tree + info from the synth-groups

* view a table or tree of running synths with the ability to kill and maybe
modify control params

* allow for re-arranging nodes and groups using a tree/table view

* write a number adjustment label to replace the lame looking JSpinner 
 - use a regular JLabel, and take min, max, step args
 - on drag adjust the value and call handlers

* figure out how best to attach meta-data to the [unary,binary]-op-ugen

## Editor 

* create and open new source file in the editor, file-new

* Add Undo/Redo to the editor

* make text editor have two modes, sort of VI style
 - non-editing mode makes functions clickable and puts docs into a help panel
 - support vi commands for motions, search and replace, and selection

* add more key-commands for evaluation
 - current top level form 
 - whole file (or current-selection)
 - current enclosing top-level form
 - current immediate form

* either improve the jsyntax clojure parser so we can have nice highlighting of
ugen names and Overtone functions, or else replace it with our own.  (Maybe
from paredit.clj...)

* add some par-edit style form modification commands
 - look into paredit.clj on github

* get some basic keymaps setup with basic, vim and emacs inspired bindings

* implement motion commands

* contro [+|-] to adjust font size

## Curve Editor

* add support for different curve types for the line segments
 - the curve functions are implemented in overtone.core.envelope, so we can 
hopefully do this by just rendering the lines emitted by these functions.

* support add and removing control points

* support setting loop and release control points ala SuperColliders envelopes

* adjust max size in seconds

* scale in and out

* add animated, path-following nodes showing the current location of the synth
being driven by the envelope

## Oscilloscope

* zooming

* paint and erase waveform data

* implement a wave drawing window so data can be directly inserted into a buffer

### Spectrogram

* do FFT and view frequency data

* apply various PV filters directly to active buffer and view output

## Synths and Audio:

* make midi->hz and friends multimethods (or use types and protocols?) so they
operate immediately on numbers, but generate ugens on input proxy or ugen
arguments.

* do some sanity checking regarding the default group, make sure we reset
correctly, add synths and nodes correctly, etc...

* add docs to Unary and Binary op ugens 

* add another argument mode to ugens so that buffers and samples can be passed
to ugens as arguments and their :id property will be used 
  - get rid of UGen wrapper function currently doing this for all ugens

* implement the rest of the argument modes for ugens, as described in
  docs/dev/core/ugen_definition.mdml.
 (currently there is just :append-seq)

* Test and expand the Scope synth to support really nice audio and fft data
visualization.
 - also create level meter, pan, and EQ synths

* Create a mini Clojure/Java implementation of the SuperCollider interface on
top of Java sound so we can run inside of the browser, on phones, etc...

## Midi and Devices:

* Start thinking about some kind of generic device layer abstraction so we can
simplify the task of adding support for new controllers.  Maybe we can have a
learn mode where you plug in a device, hit learn, and then it builds a
configuration profile for your device by letting you hit controls and then
optionally label things or something...

* Put some nice error messages in the midi code so you know when you pass the
wrong type of device, etc... 

## OSC: 

* complete implementation of osc bundle reception, and beef up the unit tests
 - bundles need to be recursively decoded
 - should return a collection of packets, and each bundle and message should
   have the src-host and src-port attached so we can reply to anything.

## GUI

* Create a node based synthdef viewer, and then editor (FlowControl)

## Networking

* search, browse and download remote synth libraries 


-----------------------------

* maybe write out metronome time stamp so we can continue on boot after restart?<|MERGE_RESOLUTION|>--- conflicted
+++ resolved
@@ -1,17 +1,3 @@
-<<<<<<< HEAD
-implement a portamento helper on top of slew
-
-
-== 0.2 Release
-=======
-## 0.2 Release
->>>>>>> 652a585c
-
-* Get Undo/Redo working again
-
-* Cleanup resizing so everything works correctly and allows for customizing the
-workspace.
-
 ## Studio
 
 * route all synths and samplers to a main mixer bus, providing panning, EQ, and
@@ -33,6 +19,8 @@
 * fill out metronome functionality
 
 * hook up the sequencer
+
+* implement a portamento helper on top of slew
 
 ## General
 
@@ -163,22 +151,6 @@
 * Put some nice error messages in the midi code so you know when you pass the
 wrong type of device, etc... 
 
-## OSC: 
-
-* complete implementation of osc bundle reception, and beef up the unit tests
- - bundles need to be recursively decoded
- - should return a collection of packets, and each bundle and message should
-   have the src-host and src-port attached so we can reply to anything.
-
-## GUI
-
-* Create a node based synthdef viewer, and then editor (FlowControl)
-
 ## Networking
 
-* search, browse and download remote synth libraries 
-
-
------------------------------
-
-* maybe write out metronome time stamp so we can continue on boot after restart?+* search, browse and download remote synth libraries 