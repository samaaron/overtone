--- conflicted
+++ resolved
@@ -17,15 +17,11 @@
     (satisfy-deps :bar)
     (Thread/sleep 100)
     (satisfy-deps :baz)
-<<<<<<< HEAD
     (Thread/sleep 100)
     (with-deps #{:foo :baz}
                #(swap! log conj :e))
     (Thread/sleep 100)
-=======
-    (Thread/sleep 200)
     (on-deps #{:foo :baz} ::fifth-swapper
             #(swap! log conj :e))
     (Thread/sleep 300)
->>>>>>> dab77b44
     (is (= [:a :b :c :d :e] @log))))
