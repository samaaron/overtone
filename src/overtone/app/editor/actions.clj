; SyntaxDocument functions
;
; For find action
; (.getMatcher doc pattern start)

;;;;;;;;;;;;;;;;;;;;;;;;;;;;;;;;;;;;;;;;;;;;;;
;; File Operations
;;;;;;;;;;;;;;;;;;;;;;;;;;;;;;;;;;;;;;;;;;;;;;
<<<<<<< HEAD
(defn- file-open-dialog [parent & [path]]
  (let [chooser (if path
                  (JFileChooser. path)
                  (JFileChooser.))
        ret (.showOpenDialog chooser parent)]
    (case ret
      JFileChooser/APPROVE_OPTION (-> chooser (.getSelectedFile) (.getAbsolutePath))
      JFileChooser/CANCEL_OPTION nil
      JFileChooser/ERROR_OPTION  nil)))
=======

>>>>>>> d591cd55

(defn file-open
  ([] (if-let [path (file-open-dialog (:editor @editor*) (:current-dir @editor*))]
        (file-open path)))
  ([path]
   (let [f (File. path)
         dir (.getParent (java.io.File. path))]
     (.setText (:editor @editor*) (slurp path))
     (dosync (alter editor* assoc
                    :current-path path
                    :current-dir  dir)))))

(defn- file-save-dialog [parent & [path]]
  (let [chooser (if path
                  (JFileChooser. path)
                  (JFileChooser.))
        ret (.showSaveDialog chooser parent)]
    (case ret
      JFileChooser/APPROVE_OPTION (-> chooser (.getSelectedFile) (.getAbsolutePath))
      JFileChooser/CANCEL_OPTION nil
      JFileChooser/ERROR_OPTION  nil)))

(defn file-save []
  (spit (:current-path @editor*) (.getText (:editor @editor*))))

(defn file-save-as [path]
  (let [f (java.io.File. path)
        dir (.getParent (java.io.File. "/home/rosejn/studio/samples/kit/boom.wav"))]
    (if (or (not (.exists f))
            (and (.exists f) (confirm "File Save As"
                                      (str "Are you sure you want to replace this file? "
                                           (.getCanonicalPath f)))))
      (do
        (spit path (.getText (:editor @editor*)))
        (dosync (alter editor* assoc
                       :current-path path
                       :current-dir  dir))))))

;;;;;;;;;;;;;;;;;;;;;;;;;;;;;;;;;;;;;;;;;;;;;;
;; Text Selection
;;;;;;;;;;;;;;;;;;;;;;;;;;;;;;;;;;;;;;;;;;;;;;

(defn selected-text
  "Returns the currently selected text."
  []
  (.getSelectedText (:editor @editor*)))

(defn select-all
  "Selects all of the text."
  []
  (.selectAll (:editor @editor*)))

(defn select-start
  "Get the starting point of the current selection."
  []
  (.getSelectionStart (:editor @editor*)))

(defn set-select-start
  "Set the starting point of the current selection."
  [start]
  (.setSelectionStart (:editor @editor*) start))

(defn select-end
  "Get the end point of the current selection."
  []
  (.getSelectionEnd (:editor @editor*)))

(defn set-select-end
  "Set the end point of the current selection."
  [end]
  (.setSelectionEnd (:editor @editor*) end))

(defn select-range
  "Set the current selection range."
  ([start end]
   (.select (:editor @editor*) start end)))

(defn selected-text-color
  "Get the selection color, a java.awt.Color."
  []
  (.getSelectedTextColor (:editor @editor*)))

(defn set-selected-text-color
  "Set the selection color with a java.awt.Color."
  [c]
  (.setSelectedTextColor (:editor @editor*) c))

(defn highlight-color
  "Get the selection color, a java.awt.Color."
  []
  (.getSelectionColor (:editor @editor*)))

(defn set-highlight-color
  "Set the selection color with a java.awt.Color."
  [c]
  (.setSelectionTextColor (:editor @editor*) c))

;;;;;;;;;;;;;;;;;;;;;;;;;;;;;;;;;;;;;;;;;;;;;;
;; Selection operations
;;;;;;;;;;;;;;;;;;;;;;;;;;;;;;;;;;;;;;;;;;;;;;

(defn text-cut
  "cut"
  []
  (.cut (:editor @editor*)))

(defn text-copy
  "copy"
  []
  (.copy (:editor @editor*)))

(defn text-paste
  "paste"
  []
  (.paste (:editor @editor*)))

(defn text-replace
  "Replace the current selection text."
  [s]
  (.replaceSelection (:editor @editor*) s))

;;;;;;;;;;;;;;;;;;;;;;;;;;;;;;;;;;;;;;;;;;;;;;
;; The caret
;;;;;;;;;;;;;;;;;;;;;;;;;;;;;;;;;;;;;;;;;;;;;;

(defn caret-color
  "Get the caret's java.awt.Color."
  []
  (.getCaretColor (:editor @editor*)))

(defn set-caret-color
  "Set the caret's java.awt.Color."
  [c]
  (.setCaretColor (:editor @editor*) c))

(defn caret-position
  "Get the caret's position."
  []
  (.getCaretPosition (:editor @editor*)))

(defn set-caret-position
  "Set the caret's position."
  [index]
  (.setCaretPosition (:editor @editor*) index))

(defn move-caret
  "Shift the caret's position."
  [amount]
  (.moveCaretPosition (:editor @editor*) amount))

(defn current-line
  "The line of text containing the caret."
  []
  (.getLineAt (.getDocument (:editor @editor*)) (caret-position)))

(defn remove-current-line
  "Delete the current line of text."
  []
  (.removeLineAt (.getDocument (:editor @editor*)) (caret-position)))

;;;;;;;;;;;;;;;;;;;;;;;;;;;;;;;;;;;;;;;;;;;;;;
;; Search
;;;;;;;;;;;;;;;;;;;;;;;;;;;;;;;;;;;;;;;;;;;;;;
<|MERGE_RESOLUTION|>--- conflicted
+++ resolved
@@ -6,7 +6,6 @@
 ;;;;;;;;;;;;;;;;;;;;;;;;;;;;;;;;;;;;;;;;;;;;;;
 ;; File Operations
 ;;;;;;;;;;;;;;;;;;;;;;;;;;;;;;;;;;;;;;;;;;;;;;
-<<<<<<< HEAD
 (defn- file-open-dialog [parent & [path]]
   (let [chooser (if path
                   (JFileChooser. path)
@@ -16,9 +15,6 @@
       JFileChooser/APPROVE_OPTION (-> chooser (.getSelectedFile) (.getAbsolutePath))
       JFileChooser/CANCEL_OPTION nil
       JFileChooser/ERROR_OPTION  nil)))
-=======
-
->>>>>>> d591cd55
 
 (defn file-open
   ([] (if-let [path (file-open-dialog (:editor @editor*) (:current-dir @editor*))]
