(ns overtone.app.repl
  (:gen-class)

  (:import
   (javax.swing JFrame JEditorPane JScrollPane JPanel JTextField SwingUtilities JButton)
   (java.awt Toolkit EventQueue Dimension Point)
   (java.awt Dimension Color Font RenderingHints Point BasicStroke)
     )

  (:import                  
   (java.io StringReader PushbackReader OutputStreamWriter PrintWriter)
   (java.util.concurrent LinkedBlockingQueue)
   (jsyntaxpane DefaultSyntaxKit)
   (javax.swing.text.BadLocationException)
   (javax.swing.text.DefaultStyledDocument)
   (java.awt Dimension BorderLayout))

  (:import
   java.awt.event.ActionEvent
   java.awt.event.KeyEvent
   javax.swing.AbstractAction
   javax.swing.JFrame
   javax.swing.JTextField
   javax.swing.KeyStroke
   javax.swing.text.AttributeSet
   javax.swing.text.BadLocationException
   javax.swing.text.DefaultStyledDocument)
  
  (:use [hiredman.hydra :only [hydra]])
  (:require [clj_repl.core :as r]))


;; Swing macros 

(defmacro EDT
  "runs body on the Event-Dispatch-Thread (Swing)"
  [& body]
  `(SwingUtilities/invokeLater (fn [] ~@body)))

(def #^{:doc "balanced pairs"}
     pairs '((\( \))
             (\[ \])
             (\" \")
             (\{ \})))

(defn balanced?
  "are all the pairs balanced in this string?"
  [string]
  ((comp not some)
   false?
   (map
    (fn [pair] (-> pair set (filter string) count (mod 2) zero?))
    pairs)))

(def prompt "hello ")1
(defn get-prompt-length [] (.length prompt))

(defn make-prompt-doc []
  (proxy [DefaultStyledDocument] []      
    (insertString [offs str a] (if (> offs (- (get-prompt-length) 1))
                                 (.insertString (.getSuperClass this) offs str a)))
    (remove [offs len] (if (> offs (- (get-prompt-length) 1))
                         (let [buffer (- offs (get-prompt-length))]
                           (.remove (.getSuperClass this) offs (if (< buffer 0) buffer len)))))))


(def prompt-doc (make-prompt-doc))

(defn  doc-gettext [] (.getText (.getSuperClass prompt-doc) (- (.getLength prompt-doc) (get-prompt-length))))

(defn doc-set-prompt [new-prompt]
  (try
   (let [length (.getLength prompt-doc)]
     (if (> 0 length) (.remove (.getSuperClass prompt-doc) 0 length)))))

(defn make-prompt-replace-action []
  (proxy [AbstractAction] []
    (actionPerformed [e]
                     (try
                      (def prompt (str (.getText prompt-doc) " >") )))))

(defn repl-window []
  (let [frame      (JFrame.)
        content    (.getContentPane frame)
        
        history     (JTextField. prompt-doc "" 20)
        history-scroll (JScrollPane. history (JScrollPane/VERTICAL_SCROLLBAR_NEVER) (JScrollPane/HORIZONTAL_SCROLLBAR_NEVER))
        
        prompt     (JTextField.)

        input (JEditorPane.)
        input-scroll (JScrollPane. input (JScrollPane/VERTICAL_SCROLLBAR_NEVER) (JScrollPane/HORIZONTAL_SCROLLBAR_NEVER))

        panel      (JPanel.)
        queue      (hydra)

        print      (fn [m] (EDT                                              
                            (let [ doc (.getDocument history)
                                  length (.getLength doc)]
                              (.insertString doc length m nil))))

        send       (fn [m] (do (r/send-to-repl queue m)
                               (print m)))
        
        cls-input  (fn [] (EDT (.setText input "")))
        
        ]
    
    (DefaultSyntaxKit/initKit) 

    (doc-set-prompt prompt)
    
    (doto queue
      (r/start-repl-thread (fn [q itm] (print itm))                          
                           (fn [q ns] (EDT
                                       (.setText prompt (str ns))))))

    (doto prompt
      (.setEditable true)
      (.setPreferredSize (Dimension. 150 20)))

    (doto input  ;       (.setContentType "text/clojure")
      (.setPreferredSize (Dimension. 400 150))
      (.setFont (Font. "SansSerif" (Font/PLAIN) 20))
      (.setBackground (Color. 200 200 200 )))

;    (doto (.getKeymap input)
;      (.addActionForKeyStroke
;       (javax.swing.KeyStroke/getKeyStroke (java.awt.event.KeyEvent/VK_ENTER) 0)
;       (proxy [javax.swing.AbstractAction] [] (actionPerformed [evt]  (let [text (.getText input)]
;                                                                        (if (and (not (empty? text))
;                                                                                 (balanced? text))
;                                                                          (do (send text)
;                                                                              (cls-input)
;                                                                              (.requestFocus input))))))))
    
    (doto panel
      (.setLayout (BorderLayout.))
      (.add prompt (BorderLayout/NORTH))       
      (.add input-scroll (BorderLayout/CENTER))
      (.doLayout))
    
    (doto history                     ;       (.setContentType "text/clojure")                                        
      (.setEditable true)
      )

    (.put (.getActionMap history) "NewPrompt" (make-prompt-replace-action))
    (.put (.getInputMap history) (KeyStroke/getKeyStroke (KeyEvent/VK_ENTER) 0) "NewPrompt")    

    (doto content
      (.setLayout  (BorderLayout.))
      (.add history-scroll (BorderLayout/CENTER))
      (.add panel  (BorderLayout/SOUTH)))

    (doto frame ;(.setDefaultCloseOperation JFrame/EXIT_ON_CLOSE)
      (.pack)        
      (.setVisible true))

    (do
      (send "(in-ns 'user)"))
    
    (doto input
      (.requestFocus))))

(def window (let [w (repl-window)] (EDT w) w))

(defn -main []
  (EDT
<<<<<<< HEAD
   (repl-window)))
=======
   (let [frame      (JFrame.)
         content    (.getContentPane frame)

         history     (JEditorPane.)
         history-scroll (JScrollPane. history (JScrollPane/VERTICAL_SCROLLBAR_NEVER) (JScrollPane/HORIZONTAL_SCROLLBAR_NEVER))
         
         prompt     (JTextField.)

         input (JEditorPane.)
         input-scroll (JScrollPane. input (JScrollPane/VERTICAL_SCROLLBAR_NEVER) (JScrollPane/HORIZONTAL_SCROLLBAR_NEVER))

         panel     (JPanel.)
         queue      (hydra)

         history-vec (ref [""])
         history-vec-current (ref 0)
         
         print      (fn [m] (EDT                                              
                             (let [ doc (.getDocument history)
                                   length (.getLength doc)]
                               (.insertString doc length m nil))))

         send       (fn [m] (do (r/send-to-repl queue m)
                                (print m)
                                (dosync (ref-set history-vec (concat @history-vec [m])))))
         
         cls-input  (fn [] (EDT (.setText input "")))

         get-history (fn [] (do (cls-input)                              
                                (EDT (.setText input (nth @history-vec @history-vec-current "")))))
         
         get-history-next (fn [] (do (if (<= @history-vec-current (- (count @history-vec) 2))                                       
                                       (dosync (ref-set history-vec-current (+ @history-vec-current 1))))
                                     (get-history)))

         get-history-prev (fn [] (do (if (>= @history-vec-current 1)                                    
                                       (dosync (ref-set history-vec-current (- @history-vec-current 1))))
                                     (get-history)))
         ]
     
     (DefaultSyntaxKit/initKit) 

     (doto queue
       (r/start-repl-thread (fn [q itm] (print itm))                          
                            (fn [q ns] (EDT
                                        (.setText prompt (str ns))))))

     (doto prompt
       (.setEditable false)
       (.setPreferredSize (Dimension. 150 20)))

     (doto input
       (.setPreferredSize (Dimension. 400 150))
       (.setFont (Font. "SansSerif" (Font/PLAIN) 20))
       (.setBackground (Color. 200 200 200 ))
;       (.setContentType "text/clojure")
       )

     (doto (.getKeymap input)
       (.addActionForKeyStroke
        (javax.swing.KeyStroke/getKeyStroke (java.awt.event.KeyEvent/VK_ENTER) 0)
        (proxy [javax.swing.AbstractAction] [] (actionPerformed [evt]  (let [text (.getText input)]
                                                                         (if (and (not (empty? text))
                                                                                  (balanced? text))
                                                                           (do (send text)
                                                                               (cls-input)
                                                                               (.requestFocus input)))))))
       (.addActionForKeyStroke
        (javax.swing.KeyStroke/getKeyStroke (java.awt.event.KeyEvent/VK_DOWN) (java.awt.event.KeyEvent/CTRL_MASK))
        (proxy [javax.swing.AbstractAction] [] (actionPerformed [evt]  (get-history-prev))))
       (.addActionForKeyStroke
        (javax.swing.KeyStroke/getKeyStroke (java.awt.event.KeyEvent/VK_UP) (java.awt.event.KeyEvent/CTRL_MASK))
        (proxy [javax.swing.AbstractAction] [] (actionPerformed [evt]  (get-history-next)))))
     
     (doto panel
       (.setLayout (BorderLayout.))
       (.add prompt (BorderLayout/NORTH))       
       (.add input-scroll (BorderLayout/CENTER))
       (.doLayout))
     
     (doto history
;       (.setContentType "text/clojure")
       (.setEditable false))
        
     (doto content
       (.setLayout  (BorderLayout.))
       (.add history-scroll (BorderLayout/CENTER))
       (.add panel  (BorderLayout/SOUTH))
       )

     (doto frame
       (.pack)        
       (.setVisible true)
       (.setDefaultCloseOperation JFrame/EXIT_ON_CLOSE)
       )

     (do
       (send "(in-ns 'user)"))
     
 ;      (send "(use 'overtone.live)")
;       (send "(refer-ugens)")
;       )
          
     (doto input
       (.requestFocus)))))
>>>>>>> 9cb92a1e

(comment
  (-main))<|MERGE_RESOLUTION|>--- conflicted
+++ resolved
@@ -162,119 +162,5 @@
     (doto input
       (.requestFocus))))
 
-(def window (let [w (repl-window)] (EDT w) w))
-
-(defn -main []
-  (EDT
-<<<<<<< HEAD
-   (repl-window)))
-=======
-   (let [frame      (JFrame.)
-         content    (.getContentPane frame)
-
-         history     (JEditorPane.)
-         history-scroll (JScrollPane. history (JScrollPane/VERTICAL_SCROLLBAR_NEVER) (JScrollPane/HORIZONTAL_SCROLLBAR_NEVER))
-         
-         prompt     (JTextField.)
-
-         input (JEditorPane.)
-         input-scroll (JScrollPane. input (JScrollPane/VERTICAL_SCROLLBAR_NEVER) (JScrollPane/HORIZONTAL_SCROLLBAR_NEVER))
-
-         panel     (JPanel.)
-         queue      (hydra)
-
-         history-vec (ref [""])
-         history-vec-current (ref 0)
-         
-         print      (fn [m] (EDT                                              
-                             (let [ doc (.getDocument history)
-                                   length (.getLength doc)]
-                               (.insertString doc length m nil))))
-
-         send       (fn [m] (do (r/send-to-repl queue m)
-                                (print m)
-                                (dosync (ref-set history-vec (concat @history-vec [m])))))
-         
-         cls-input  (fn [] (EDT (.setText input "")))
-
-         get-history (fn [] (do (cls-input)                              
-                                (EDT (.setText input (nth @history-vec @history-vec-current "")))))
-         
-         get-history-next (fn [] (do (if (<= @history-vec-current (- (count @history-vec) 2))                                       
-                                       (dosync (ref-set history-vec-current (+ @history-vec-current 1))))
-                                     (get-history)))
-
-         get-history-prev (fn [] (do (if (>= @history-vec-current 1)                                    
-                                       (dosync (ref-set history-vec-current (- @history-vec-current 1))))
-                                     (get-history)))
-         ]
-     
-     (DefaultSyntaxKit/initKit) 
-
-     (doto queue
-       (r/start-repl-thread (fn [q itm] (print itm))                          
-                            (fn [q ns] (EDT
-                                        (.setText prompt (str ns))))))
-
-     (doto prompt
-       (.setEditable false)
-       (.setPreferredSize (Dimension. 150 20)))
-
-     (doto input
-       (.setPreferredSize (Dimension. 400 150))
-       (.setFont (Font. "SansSerif" (Font/PLAIN) 20))
-       (.setBackground (Color. 200 200 200 ))
-;       (.setContentType "text/clojure")
-       )
-
-     (doto (.getKeymap input)
-       (.addActionForKeyStroke
-        (javax.swing.KeyStroke/getKeyStroke (java.awt.event.KeyEvent/VK_ENTER) 0)
-        (proxy [javax.swing.AbstractAction] [] (actionPerformed [evt]  (let [text (.getText input)]
-                                                                         (if (and (not (empty? text))
-                                                                                  (balanced? text))
-                                                                           (do (send text)
-                                                                               (cls-input)
-                                                                               (.requestFocus input)))))))
-       (.addActionForKeyStroke
-        (javax.swing.KeyStroke/getKeyStroke (java.awt.event.KeyEvent/VK_DOWN) (java.awt.event.KeyEvent/CTRL_MASK))
-        (proxy [javax.swing.AbstractAction] [] (actionPerformed [evt]  (get-history-prev))))
-       (.addActionForKeyStroke
-        (javax.swing.KeyStroke/getKeyStroke (java.awt.event.KeyEvent/VK_UP) (java.awt.event.KeyEvent/CTRL_MASK))
-        (proxy [javax.swing.AbstractAction] [] (actionPerformed [evt]  (get-history-next)))))
-     
-     (doto panel
-       (.setLayout (BorderLayout.))
-       (.add prompt (BorderLayout/NORTH))       
-       (.add input-scroll (BorderLayout/CENTER))
-       (.doLayout))
-     
-     (doto history
-;       (.setContentType "text/clojure")
-       (.setEditable false))
-        
-     (doto content
-       (.setLayout  (BorderLayout.))
-       (.add history-scroll (BorderLayout/CENTER))
-       (.add panel  (BorderLayout/SOUTH))
-       )
-
-     (doto frame
-       (.pack)        
-       (.setVisible true)
-       (.setDefaultCloseOperation JFrame/EXIT_ON_CLOSE)
-       )
-
-     (do
-       (send "(in-ns 'user)"))
-     
- ;      (send "(use 'overtone.live)")
-;       (send "(refer-ugens)")
-;       )
-          
-     (doto input
-       (.requestFocus)))))
->>>>>>> 9cb92a1e
-
 (comment
   (-main))