(ns overtone.app.main
  (:gen-class)
<<<<<<< HEAD
  (:use clj-scenegraph.core)
  
  (:use (overtone.app editor)
        (overtone.core sc event)
        (overtone.gui repl)))

(defn -main [& args]
  (let [panel (sg-panel 640 480)
        group (sg-group)
        repl (repl)]

    (if (not (connected?))
      (boot :internal))
    
    (doto group
      (add! (translate 30 30 repl)))
    
    (set-scene! panel (translate 10 10 group))
    
    (sg-window panel)))

(comment
  (-main)
  )
=======
  (:import 
    (java.awt Toolkit EventQueue Dimension Point Dimension Color Font 
              RenderingHints Point BasicStroke BorderLayout)
    (java.awt.geom Ellipse2D$Float RoundRectangle2D$Float)
    (javax.swing JFrame JPanel JSplitPane JLabel JButton BorderFactory
                 JSpinner SpinnerNumberModel UIManager) 
    (com.sun.scenario.scenegraph JSGPanel SGText SGShape SGGroup 
                                 SGAbstractShape$Mode SGComponent SGTransform)
    (com.sun.scenario.scenegraph.event SGMouseAdapter)
    (com.sun.scenario.scenegraph.fx FXShape))
  (:use (overtone.app editor tools)
        (overtone.core sc ugen synth envelope event time-utils)
        (overtone.gui swing sg scope curve)
        clojure.stacktrace)
  (:require [overtone.core.log :as log]))

(alias 'ug 'overtone.ugens)

(def app* (ref {:name "Overtone"
                :padding 5.0
                :background (Color. 50 50 50)
                :foreground (Color. 255 255 255)
                :header-fg (Color. 255 255 255)
                :header-font (Font. "helvetica" Font/BOLD 16)
                :header-height 20
                :status-update-period 1000
                :edit-font (Font. "helvetica" Font/PLAIN 12)
                :edit-panel-dim (Dimension. 550 900)
                :scene-panel-dim (Dimension. 615 900)
                :tools-panel-dim (Dimension. 300 900)
                }))

(defn metro-panel []
  (let [bpm-lbl (JLabel. "BPM: ")
        bpm-model (SpinnerNumberModel. 120 1 400 1)
        bpm-spin (JSpinner. bpm-model)
        beat-panel (JPanel.)]
    (.setForeground bpm-lbl (:header-fg @app*))
    (doto beat-panel
      (.setBackground (:background @app*))
      (.add bpm-lbl)
      (.add bpm-spin))))

(defn status-panel []
  (let [ugen-lbl  (JLabel. "UGens: 0")
        synth-lbl (JLabel. "Synths: 0")
        group-lbl (JLabel. "Groups: 0")
        cpu-lbl   (JLabel. "CPU: 0.00")
        border (BorderFactory/createEmptyBorder 2 5 2 5)
        lbl-panel (JPanel.)
        updater (fn [] (let [sts (status)]
                           (in-swing
                             (.setText ugen-lbl  (format "ugens: %4d" (:n-ugens sts)))
                             (.setText synth-lbl (format "synths: %4d" (:n-synths sts)))
                             (.setText group-lbl (format "groups: %4d" (:n-groups sts)))
                             (.setText cpu-lbl   (format "avg-cpu: %4.2f" (:avg-cpu sts))))))]
    (doto lbl-panel
      (.setBackground (:background @app*))
      (.add ugen-lbl )
      (.add synth-lbl)
      (.add group-lbl)
      (.add cpu-lbl))

    (doseq [lbl [ugen-lbl synth-lbl group-lbl cpu-lbl]]
      (.setBorder lbl border)
      (.setForeground lbl (:header-fg @app*)))

    (on :connected #(periodic updater (:status-update-period @app*)))
    lbl-panel))

(defn header []
  (let [panel (JPanel.)
        metro (metro-panel)
        status (status-panel)
        help-btn (JButton. "Help")
        quit-btn (JButton. "Quit")
        btn-panel (JPanel.)]

    (doto btn-panel
      (.setBackground (:background @app*))
      (.add help-btn)
      (.add quit-btn))

    (doto panel
      (.setLayout (BorderLayout.))
      (.setBackground (:background @app*))
      (.add metro BorderLayout/WEST)
      (.add status BorderLayout/CENTER)
      (.add btn-panel BorderLayout/EAST))

    (dosync (alter app* assoc :header panel))
    panel))

(defn overtone-scene []
  (let [root (sg-group)]
    (doto root
      (add! (translate (:padding @app*) 0.0 (scope)))
      (add! (translate (:padding @app*) (+ 400.0 (:padding @app*)) (curve-editor))))
    (dosync (alter app* assoc :scene-group root))
    root))

(defn overtone-frame []
  (let [app-frame (JFrame.  "Project Overtone")
        app-panel (.getContentPane app-frame)
        ;browse-panel (browser)
        header-panel (header)
        edit-panel (editor-panel @app*)
        scene-panel (JSGPanel.)
        tools-panel (tool-panel @app*)]
        ;left-split (JSplitPane. JSplitPane/HORIZONTAL_SPLIT browse-panel edit-panel)]

    (when (not (connected?))
      (boot)
      (Thread/sleep 1000))

    (doto edit-panel
      (.setPreferredSize (:edit-panel-dim @curve*)))

    (doto scene-panel
      (.setBackground Color/BLACK)
      (.setScene (overtone-scene))
      (.setPreferredSize (:scene-panel-dim @curve*)))

    (doto tools-panel
      (.setPreferredSize (:tools-panel-dim @curve*)))

    (doto app-panel
      (.setLayout (BorderLayout.))
      (.add header-panel BorderLayout/NORTH)
      (.add edit-panel BorderLayout/WEST)
      (.add scene-panel BorderLayout/CENTER)
      (.add tools-panel BorderLayout/EAST))

    ;(.setDividerLocation left-split 0.4)

    (doto app-frame
      (.pack)
      (.setVisible true))))

(defn -main [& args]
  (let [system-lf (UIManager/getSystemLookAndFeelClassName)]
    ; Maybe we need Java7 for this API?
    ;(if-let [screen (GraphicsEnvironment/getDefaultScreenDevice)]
    ;  (if (.isFullScreenSupported screen) 
    ;    (.setFullScreenWindow screen window))
    (UIManager/setLookAndFeel system-lf)
    (in-swing (overtone-frame))))
>>>>>>> c27fa456
<|MERGE_RESOLUTION|>--- conflicted
+++ resolved
@@ -1,31 +1,5 @@
 (ns overtone.app.main
   (:gen-class)
-<<<<<<< HEAD
-  (:use clj-scenegraph.core)
-  
-  (:use (overtone.app editor)
-        (overtone.core sc event)
-        (overtone.gui repl)))
-
-(defn -main [& args]
-  (let [panel (sg-panel 640 480)
-        group (sg-group)
-        repl (repl)]
-
-    (if (not (connected?))
-      (boot :internal))
-    
-    (doto group
-      (add! (translate 30 30 repl)))
-    
-    (set-scene! panel (translate 10 10 group))
-    
-    (sg-window panel)))
-
-(comment
-  (-main)
-  )
-=======
   (:import 
     (java.awt Toolkit EventQueue Dimension Point Dimension Color Font 
               RenderingHints Point BasicStroke BorderLayout)
@@ -172,5 +146,4 @@
     ;  (if (.isFullScreenSupported screen) 
     ;    (.setFullScreenWindow screen window))
     (UIManager/setLookAndFeel system-lf)
-    (in-swing (overtone-frame))))
->>>>>>> c27fa456
+    (in-swing (overtone-frame))))