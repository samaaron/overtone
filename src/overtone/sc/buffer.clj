(ns overtone.sc.buffer
<<<<<<< HEAD
  (:use 
    [overtone util]
    [overtone.sc core allocator]))
=======
  (:use
   [overtone.util]
   [overtone.sc core allocator]))
>>>>>>> c6aa2a45

;; ## Buffer functions
;;
; TODO: Look into multi-channel buffers.  Probably requires adding multi-id allocation
; support to the bit allocator too...
; size is in samples
(defn buffer
  "Allocate a new buffer for storing audio data."
  ([size] (buffer size 1))
  ([size num-channels]
     (let [id     (alloc-id :audio-buffer)
           ready? (atom false)]
       (on-done "/b_alloc" #(reset! ready? true))
       (snd "/b_alloc" id size num-channels)
       (with-meta {:id id
                   :size size
                   :ready? ready?}
         {:type ::buffer}))))

(defn buffer-ready?
  "Check whether a sample or a buffer has completed allocating and/or loading data."
  [buf]
  @(:ready? buf))

(defn sbuffer
  "Allocate a new buffer synchronously. Halts the current thread until the buffer has been succesfully allocated"
  ([size] (sbuffer size 1))
  ([size num-channels]
     (wait-until-connected)
     (let [buf (buffer size num-channels)]
       (while (not (buffer-ready? buf))
         (Thread/sleep 50))
       buf)))

(defn buffer? [buf]
  (isa? (type buf) ::buffer))

(defn- buf-or-id [b]
  (cond
    (buffer? b) (:id b)
    (number? b) b
    :default (throw (Exception. "Not a valid buffer: " b))))

(defn buffer-free
  "Free an audio buffer and the memory it was consuming."
  [buf]
  (let [id (cond
             (buffer? buf) (:id buf)
             (number? buf) buf
             :default (throw (Exception. "Not a valid buffer or buffer id.")))]
    (snd "/b_free" id)
    (free-id :audio-buffer id)
    :done))

; TODO: Test me...
(defn buffer-read
  "Read a section of an audio buffer."
  [buf start len]
  (assert (buffer? buf))
  (loop [reqd 0]
    (when (< reqd len)
      (let [to-req (min MAX-OSC-SAMPLES (- len reqd))]
        (snd "/b_getn" (:id buf) (+ start reqd) to-req)
        (recur (+ reqd to-req)))))
  (let [samples (float-array len)]
    (loop [recvd 0]
      (if (= recvd len)
        samples
        (let [msg-p (recv "/b_setn")
              msg (await-promise! msg-p)
              ;_ (println "b_setn msg: " (take 3 (:args msg)))
              [buf-id bstart blen & samps] (:args msg)]
          (loop [idx bstart
                 samps samps]
            (when samps
              (aset-float samples idx (first samps))
              (recur (inc idx) (next samps))))
          (recur (+ recvd blen)))))))

;; TODO: test me...
(defn buffer-write
  "Write into a section of an audio buffer."
  [buf start len data]
  (assert (buffer? buf))
  (snd "/b_setn" (:id buf) start len data))

(defn buffer-save
  "Save the float audio data in an audio buffer to a wav file."
  [buf path & args]
  (assert (buffer? buf))
  (let [arg-map (merge (apply hash-map args)
                       {:header "wav"
                        :samples "float"
                        :n-frames -1
                        :start-frame 0
                        :leave-open 0})
        {:keys [header samples n-frames start-frame leave-open]} arg-map]
    (snd "/b_write" (:id buf) path header samples
         n-frames start-frame
         (if leave-open 1 0))
    :done))

(defmulti buffer-id type)
(defmethod buffer-id java.lang.Integer [id] id)
(defmethod buffer-id ::buffer [buf] (:id buf))
(defmethod buffer-id ::buffer-info [buf-info] (:id buf-info))

(defmulti buffer-size type)
(defmethod buffer-size ::buffer [buf] (:size buf))
(defmethod buffer-size ::buffer-info [buf-info] (:n-frames buf-info))

(defn buffer-data
  "Get the floating point data for a buffer on the internal server."
  [buf]
  (let [buf-id (buffer-id buf)
        snd-buf (.getSndBufAsFloatArray @sc-world* buf-id)]
    snd-buf))

(defn buffer-info
  [buf]
  (let [mesg-p (recv "/b_info")
        buf-id (buffer-id buf)
        _   (snd "/b_query" buf-id)
        msg (await-promise! mesg-p)
        [buf-id n-frames n-channels rate] (:args msg)]
    (with-meta     {:n-frames n-frames
                    :n-channels n-channels
                    :rate rate
                    :id buf-id}
      {:type ::buffer-info})))

(defn sample-info [s]
  (buffer-info (:buf s)))
<|MERGE_RESOLUTION|>--- conflicted
+++ resolved
@@ -1,13 +1,7 @@
 (ns overtone.sc.buffer
-<<<<<<< HEAD
-  (:use 
+  (:use
     [overtone util]
     [overtone.sc core allocator]))
-=======
-  (:use
-   [overtone.util]
-   [overtone.sc core allocator]))
->>>>>>> c6aa2a45
 
 ;; ## Buffer functions
 ;;
