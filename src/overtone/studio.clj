(ns overtone.studio
  (:import (de.sciss.jcollider Bus Synth SynthDef Control Buffer))
<<<<<<< HEAD
  (:use (overtone sc synth midi rhythm pitch))
=======
  (:use (overtone voice sc synth midi time pitch))
>>>>>>> 8795496f
  (:require overtone.fx))

; The goal is to develop a standard "studio configuration" with
; an fx rack and a set of fx busses, an output bus, etc...

; TODO
; 
; Audio input
; * access samples from the microphone
; Disk I/O
; * recording to files
; * reading and playing samples

; Busses
; 0 & 1 => default stereo output (to jack)
; 2 & 3 => default stereo input
(def FX-BUS  16) ; Makes space for 8 channels of audio in and out

(def *voices (ref []))
(def *fx-bus (ref (Bus/audio (server) 2)))
(def *fx     (ref []))

(defn sample [path]
  (Buffer/cueSoundFile (server) path))

(defn reset-studio []
  (reset)
;  (doseq [effect @*fx]
;    (.free effect))
  (dosync 
    (ref-set *voices [])
    (ref-set *fx [])))<|MERGE_RESOLUTION|>--- conflicted
+++ resolved
@@ -1,10 +1,6 @@
 (ns overtone.studio
   (:import (de.sciss.jcollider Bus Synth SynthDef Control Buffer))
-<<<<<<< HEAD
-  (:use (overtone sc synth midi rhythm pitch))
-=======
-  (:use (overtone voice sc synth midi time pitch))
->>>>>>> 8795496f
+  (:use (overtone voice sc synth midi rhythm pitch))
   (:require overtone.fx))
 
 ; The goal is to develop a standard "studio configuration" with
