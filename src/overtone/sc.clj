--- conflicted
+++ resolved
@@ -4,15 +4,8 @@
      (java.util.regex Pattern)
      (java.util.concurrent TimeUnit TimeoutException)
      (java.io BufferedInputStream))
-  (:require [overtone.log :as log]
-<<<<<<< HEAD
-     [clojure.zip :as zip])
-  (:use 
-=======
-     [clojure.zip :as zip]
-     [overtone.insertion-point :as ip])
+  (:require [overtone.log :as log])
   (:use
->>>>>>> 8d4a481c
      clojure.contrib.shell-out
      clojure.contrib.seq-utils
      clj-backtrace.repl
@@ -177,32 +170,18 @@
 (defn boot
   ([] (boot SERVER-HOST SERVER-PORT))
   ([host port]
-<<<<<<< HEAD
-   (if (not @running?*)
-     (let [port (if (nil? port) (+ (rand-int 50000) 2000) port)
-           cmd (into-array String [SC-PATH "-u" (str port)])
-           sc-thread (Thread. #(boot-thread cmd))]
-       (.setDaemon sc-thread true)
-       (log/info "Booting SuperCollider server (scsynth)...")
-       (.start sc-thread)
-       (dosync (ref-set server-thread* sc-thread))
-       (Thread/sleep 1000)
-       (log/info "Connecting to server...")
-       (connect host port)
-       (log/info "status check: " (status))))))
-=======
-   (let [port (if (nil? port) (+ (rand-int 50000) 2000) port)
-         cmd (into-array String (concat [SC-PATH "-u" (str port)] SC-ARG))
-         sc-thread (Thread. #(boot-thread cmd))]
-     (.setDaemon sc-thread true)
-     (log/info "Booting SuperCollider server (scsynth)...")
-     (.start sc-thread)
-     (dosync (ref-set server-thread* sc-thread))
-     (Thread/sleep 1000)
-     (log/info "Connecting to server...")
-     (connect host port)
-     (log/info "status check: " (status)))))
->>>>>>> 8d4a481c
+  (if (not @running?*)
+    (let [port (if (nil? port) (+ (rand-int 50000) 2000) port)
+          cmd (into-array String (concat [SC-PATH "-u" (str port)] SC-ARG))
+          sc-thread (Thread. #(boot-thread cmd))]
+      (.setDaemon sc-thread true)
+      (log/info "Booting SuperCollider server (scsynth)...")
+      (.start sc-thread)
+      (dosync (ref-set server-thread* sc-thread))
+      (Thread/sleep 1000)
+      (log/info "Connecting to server...")
+      (connect host port)
+      (log/info "status check: " (status))))))
 
 (defn quit
   "Quit the SuperCollider synth process."
@@ -552,15 +531,9 @@
             (apply node-free ids))))
 
 (defn load-instruments []
-<<<<<<< HEAD
   (doseq [synth (filter #(synthdef? %1) 
                         (map #(var-get %1) 
                              (vals (ns-publics 'overtone.instrument))))]
-=======
-  (doseq [synth (filter #(synthdef? %1)
-                        (map #(var-get %1)
-                             (vals (ns-publics 'overtone.instruments))))]
->>>>>>> 8d4a481c
     (println "loading synth: " (:name synth))
     (load-synth synth)))
 
