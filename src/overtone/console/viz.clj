--- conflicted
+++ resolved
@@ -10,12 +10,7 @@
   [id]
   (if-let [ins (first (filter #(= id (:group %))
                               (vals @instruments*)))]
-<<<<<<< HEAD
     (:name ins)))
-=======
-    (str (:name ins) ": ")
-    nil))
->>>>>>> 6ae0d99c
 
 (defn- group-label
   "Returns a string label for groups."
@@ -23,16 +18,9 @@
   (str
     (cond
       (= 0 id) "root: "
-<<<<<<< HEAD
       (= @inst-group* id) "insts: "
       (= @synth-group* id) "synths: "
-      :else (str (check-inst-group id) "group: ")) 
-=======
-      (= @inst-group* id) "inst: "
-      (= @synth-group* id) "synth: "
-      (check-inst-group id) (check-inst-group id)
-      :else "group: ")
->>>>>>> 6ae0d99c
+      :else (str (check-inst-group id) "group: "))
     id))
 
 ; Note: If we really want to render other node types this should be a multimethod.
