(ns
  #^{:doc "An interface to the SuperCollider synthesis server.
          This is at heart an OSC client library for the SuperCollider
          scsynth DSP engine."
     :author "Jeff Rose"}
  overtone.core.sc
  (:import
    (java.net InetSocketAddress)
    (java.util.regex Pattern)
    (java.util.concurrent TimeUnit TimeoutException)
    (java.io BufferedInputStream)
    (java.nio ByteOrder)
    (supercollider ScSynth ScSynthStartedListener MessageReceivedListener)
    (java.util BitSet))
  (:require [overtone.core.log :as log])
  (:use
    (overtone.core event config setup util time-utils synthdef)
    [clojure.contrib.java-utils :only [file]]
    (clojure.contrib shell-out seq-utils pprint)
    osc
    [clojure.contrib.fcase :only [case]]
    vijual))

; TODO: Make this work correctly
; NOTE: "localhost" doesn't work, at least on my laptopt
(defonce SERVER-HOST "127.0.0.1")
(defonce SERVER-PORT nil) ; nil means a random port

; Max number of milliseconds to wait for a reply from the server
(defonce REPLY-TIMEOUT 500)

(def ROOT-GROUP 1)
(def SYNTH-GROUP 1)

(defonce server-thread* (ref nil))
(defonce server*        (ref nil))
(defonce status*        (ref :no-audio))
(defonce synths*        (ref nil))
(defonce sc-world*      (ref nil))

; Server limits
(defonce MAX-NODES 1024)
(defonce MAX-BUFFERS 1024)
(defonce MAX-SDEFS 1024)
(defonce MAX-AUDIO-BUS 128)
(defonce MAX-CONTROL-BUS 4096)
(defonce MAX-OSC-SAMPLES 8192)

; We use bit sets to store the allocation state of resources on the audio server.
; These typically get allocated on usage by the client, and then freed either by
; client request or automatically by receiving notifications from the server.
; (e.g. When an envelope trigger fires to free a synth.)
(defonce allocator-bits
  {:node         (BitSet. MAX-NODES)
   :audio-buffer (BitSet. MAX-BUFFERS)
   :audio-bus    (BitSet. MAX-NODES)
   :control-bus  (BitSet. MAX-NODES)})

(defonce allocator-limits
  {:node        MAX-NODES
   :sdefs       MAX-SDEFS
   :audio-bus   MAX-AUDIO-BUS
   :control-bus MAX-CONTROL-BUS})

(defn alloc-id
  "Allocate a new ID for the type corresponding to key."
  [k]
  (let [bits  (get allocator-bits k)
        limit (get allocator-limits k)]
    (locking bits
      (let [id (.nextClearBit bits 0)]
        (if (= limit id)
          (throw (Exception. (str "No more " (name k) " ids available!")))
          (do
            (.set bits id)
            id))))))

(alloc-id :node) ; ID zero is the root group

(defn free-id
  "Free the id of type key."
  [k id]
  (let [bits (get allocator-bits k)
        limit (get allocator-limits k)]
    (locking bits
      (.clear bits id))))

(defn all-ids
  "Get all of the currently allocated ids for key."
  [k]
  (let [bits (get allocator-bits k)
        limit (get allocator-limits k)]
    (locking bits
      (loop [ids []
             idx 0]
        (let [id (.nextSetBit bits idx)]
          (if (and (> id -1) (< idx limit))
            (recur (conj ids id) (inc id))
            ids))))))

(defn clear-ids
  "Clear all ids allocated for key."
  [k]
  (doseq [id (all-ids k)]
    (free-id k id)))

(defn connected? []
  (= :connected @status*))

(declare boot)

; The base handler for receiving osc messages just forwards the message on
; as an event using the osc path as the event key.
(on ::osc-msg-received (fn [{{path :path args :args} :msg}]
                         (event path :path path :args args)))

(defn snd
  "Sends an OSC message."
  [path & args]
  (let [msg (apply osc-msg path (osc-type-tag args) args)]
    (if (connected?)
      (do
        (log/debug "(snd " path ") " msg)
        (osc-send-msg @server* msg))
        (log/debug "(snd " path ") => :not connected" msg))))

(defmacro at
  "All messages sent within the body will be sent in the same timestamped OSC
  bundle.  This bundling is thread-local, so you don't have to worry about
  accidentally scheduling packets into a bundle started on another thread."
  [time-ms & body]
  `(in-osc-bundle @server* ~time-ms (do ~@body)))

(defn debug
  "Control debug output from both the Overtone and the audio server."
  [& [on-off]]
  (if (or on-off (nil? on-off))
    (do
      (log/level :debug)
      (osc-debug true)
      (snd "/dumpOSC" 1))
    (do
      (log/level :error)
      (osc-debug false)
      (snd "/dumpOSC" 0))))

; Notifications from Server
; These messages are sent as notification of some event to all clients who have registered via the /notify command .
; All of these have the same arguments:
;   int - node ID
;   int - the node's parent group ID
;   int - previous node ID, -1 if no previous node.
;   int - next node ID, -1 if no next node.
;   int - 1 if the node is a group, 0 if it is a synth
;
; The following two arguments are only sent if the node is a group:
;   int - the ID of the head node, -1 if there is no head node.
;   int - the ID of the tail node, -1 if there is no tail node.
;
;   /n_go   - a node was created
;   /n_end  - a node was destroyed
;   /n_on   - a node was turned on
;   /n_off  - a node was turned off
;   /n_move - a node was moved
;   /n_info - in reply to /n_query
;
; Trigger Notifications
;
; This command is the mechanism that synths can use to trigger events in
; clients.  The node ID is the node that is sending the trigger. The trigger ID
; and value are determined by inputs to the SendTrig unit generator which is
; the originator of this message.
;
; /tr a trigger message
;
;   int - node ID
;   int - trigger ID
;   float - trigger value

(defn notify
  "Turn on notification messages from the audio server.  This lets us free
  synth IDs when they are automatically freed with envelope triggers.  It also lets
  us receive custom messages from various trigger ugens."
  [notify?]
  (snd "/notify" (if (false? notify?) 0 1)))

(defn- node-destroyed
  "Frees up a synth node to keep in sync with the server."
  [id]
  (log/debug (format "node-destroyed: %d" id))
  (free-id :node id))

(defn- node-created
  "Called when a node is created on the synth."
  [id]
  (log/debug (format "node-created: %d" id)))

; Setup the feedback handlers with the audio server.
(on "/n_end" #(node-destroyed (first (:args %))))
(on "/n_go" #(node-created (first (:args %))))

(def N-RETRIES 5)


(defn- connect-internal
  []
  (log/debug "Connecting to internal SuperCollider server")
  (let [send-fn (fn [peer-obj buffer]
                  (.send @sc-world* buffer))
        peer (assoc (osc-peer) :send-fn send-fn)]
    (.addMessageReceivedListener @sc-world*
                                 (proxy [MessageReceivedListener] []
                                   (messageReceived [buf size]
                                                    (event ::osc-msg-received
                                                           :msg (osc-decode-packet buf)))))
    (dosync (ref-set server* peer))
    (snd "/status")
    (dosync (ref-set status* :connected))
    (notify true) ; turn on notifications now that we can communicate
    (event :connected)))

(defn- connect-external
  [host port]
  (log/debug "Connecting to external SuperCollider server: " host ":" port)
  (let [sc-server (osc-client host port)]
    (osc-listen sc-server #(event ::osc-msg-received :msg %))
    (dosync
      (ref-set server* sc-server)
      (ref-set status* :connecting))

    ; Runs once when we receive the first status.reply message
    (on "status.reply"
        #(do
           (dosync (ref-set status* :connected))
           (notify true) ; turn on notifications now that we can communicate
           (event :connected)
           :done))

    ; Send /status in a loop until we get a reply
    (loop [cnt 0]
      (log/debug "connect loop...")
      (when (and (< cnt N-RETRIES)
                 (= @status* :connecting))
        (log/debug "sending status...")
        (snd "/status")
        (Thread/sleep 100)
        (recur (inc cnt))))))

; TODO: setup an error-handler in the case that we can't connect to the server
(defn connect
  "Connect to an external SC audio server on the specified host and port."
  [& [host port]]
   (if (and host port)
     (.run (Thread. #(connect-external host port)))
     (connect-internal)))

(defonce running?* (atom false))

(def server-log* (ref []))

(defn server-log
  "Print the server log."
  []
  (doseq [msg @server-log*]
    (print msg)))

;Replies to sender with the following message.
;status.reply
;	int - 1. unused.
;	int - number of unit generators.
;	int - number of synths.
;	int - number of groups.
;	int - number of loaded synth definitions.
;	float - average percent CPU usage for signal processing
;	float - peak percent CPU usage for signal processing
;	double - nominal sample rate
;	double - actual sample rate

(defn recv [path & [timeout]]
  (let [p (promise)]
    (on path #(do (deliver p %) :done))
    (if timeout
      (try
        (.get (future @p) timeout TimeUnit/MILLISECONDS)
        (catch TimeoutException t
          :timeout))
      @p)))

(defn- parse-status [args]
  (let [[_ ugens synths groups loaded avg peak nominal actual] args]
    {:n-ugens ugens
     :n-synths synths
     :n-groups groups
     :n-loaded-synths loaded
     :avg-cpu avg
     :peak-cpu peak
     :nominal-sample-rate nominal
     :actual-sample-rate actual}))

(def STATUS-TIMEOUT 200)

(defn status
  "Check the status of the audio server."
  []
  (if (= :connected @status*)
    (let [p (promise)]
      (on "/status.reply" #(do
                             (deliver p (parse-status (:args %)))
                             :done))
      (snd "/status")
      (try
        (.get (future @p) STATUS-TIMEOUT TimeUnit/MILLISECONDS)
        (catch TimeoutException t
          :timeout)))
    @status*))

(defn wait-sync
  "Wait until the audio server has completed all asynchronous commands currently in execution."
  [& [timeout]]
  (let [sync-id (rand-int 999999)
        _ (snd "/sync" sync-id)
        reply (recv "/synced" (if timeout timeout REPLY-TIMEOUT))
        reply-id (first (:args reply))]
    (= sync-id reply-id)))

(defn connect-jack-ports
  "Connect the jack input and output ports as best we can.  If jack ports are always different
  names with different drivers or hardware then we need to find a better strategy to auto-connect."
  ([] (connect-jack-ports 2))
  ([n-channels]
  (let [port-list (sh "jack_lsp")
        sc-ins         (re-seq #"SuperCollider.*:in_[0-9]*" port-list)
        sc-outs        (re-seq #"SuperCollider.*:out_[0-9]*" port-list)
        system-ins     (re-seq #"system:capture_[0-9]*" port-list)
        system-outs    (re-seq #"system:playback_[0-9]*" port-list)
        interface-ins  (re-seq #"system:AC[0-9]*_dev[0-9]*_.*In.*" port-list)
        interface-outs (re-seq #"system:AP[0-9]*_dev[0-9]*_LineOut.*" port-list)
        connections (partition 2 (concat
                                   (interleave sc-outs system-outs)
                                   (interleave sc-outs interface-outs)
                                   (interleave system-ins sc-ins)
                                   (interleave interface-ins sc-ins)))]
    (doseq [[src dest] connections]
      (sh "jack_connect" src dest)
      (log/info "jack_connect " src dest)))))

(def SC-PATHS {:linux "scsynth"
               :windows "C:/Program Files/SuperCollider/scsynth.exe"
               :mac  "/Applications/SuperCollider/scsynth" })

(def SC-ARGS  {:linux []
               :windows []
               :mac   ["-U" "/Applications/SuperCollider/plugins"] })

(if (= :linux (@config* :os))
  (on :connected #(connect-jack-ports)))

(defonce scsynth-server*        (ref nil))

(defn internal-booter [port]
  (reset! running?* true)
  (log/info "booting internal audio server listening on port: " port)
  (let [server (ScSynth.)]
    (.addScSynthStartedListener server (proxy [ScSynthStartedListener] []
                                         (scSynthStarted [] (event :booted))))
    (dosync (ref-set sc-world* server))
    (.run server)))

(defn boot-internal
  ([] (boot-internal (+ (rand-int 50000) 2000)))
  ([port]
   (log/info "boot-internal: " port)
   (if (not @running?*)
     (let [sc-thread (Thread. #(internal-booter port))]
       (.setDaemon sc-thread true)
       (log/debug "Booting SuperCollider internal server (scsynth)...")
       (.start sc-thread)
       (dosync (ref-set server-thread* sc-thread))
       (on :booted connect)
       :booting))))

(defn- sc-log
  "Pull audio server log data from a pipe and store for later printing."
  [stream read-buf]
  (while (pos? (.available stream))
    (let [n (min (count read-buf) (.available stream))
          _ (.read stream read-buf 0 n)
          msg (String. read-buf 0 n)]
      (dosync (alter server-log* conj msg))
      (log/info (String. read-buf 0 n)))))

(defn- external-booter
  "Boot thread to start the external audio server process and hook up to
  STDOUT for log messages."
  [cmd]
  (reset! running?* true)
  (log/debug "booting external audio server...")
  (let [proc (.exec (Runtime/getRuntime) cmd)
        in-stream (BufferedInputStream. (.getInputStream proc))
        err-stream (BufferedInputStream. (.getErrorStream proc))
        read-buf (make-array Byte/TYPE 256)]
    (while @running?*
      (sc-log in-stream read-buf)
      (sc-log err-stream read-buf)
      (Thread/sleep 250))
    (.destroy proc)))

(defn boot-external
  "Boot the audio server in an external process and tell it to listen on a
  specific port."
  ([port]
   (if (not @running?*)
     (let [cmd (into-array String (concat [(SC-PATHS (@config* :os)) "-u" (str port)] (SC-ARGS (@config* :os))))
           sc-thread (Thread. #(external-booter cmd))]
       (.setDaemon sc-thread true)
       (log/debug "Booting SuperCollider server (scsynth)...")
       (.start sc-thread)
       (dosync (ref-set server-thread* sc-thread))
       (connect "127.0.0.1" port)
       :booting))))

(defn boot
  "Boot either the internal or external audio server."
  ([] (boot (get @config* :server :internal) SERVER-HOST SERVER-PORT))
  ([which & [host port]]
   (let [port (if (nil? port) (+ (rand-int 50000) 2000) port)]
     (cond
       (= :internal which) (boot-internal port)
       (= :external which) (boot-external host port)))))

(defn quit
  "Quit the SuperCollider synth process."
  []
  (log/info "quiting supercollider")
  (event :quit)
  (when (connected?)
    (snd "/quit")
    (log/debug "SERVER: " @server*)
    (osc-close @server* true))
  (reset! running?* false)
  (dosync (ref-set server* nil)
    (ref-set status* :no-audio)))

; TODO: Come up with a better way to delay shutdown until all of the :quit event handlers
; have executed.  For now we just use 500ms.
(defonce _shutdown-hook (.addShutdownHook (Runtime/getRuntime) (Thread. #(do (quit) (Thread/sleep 500)))))

; Synths, Busses, Controls and Groups are all Nodes.  Groups are linked lists
; and group zero is the root of the graph.  Nodes can be added to a group in
; one of these 5 positions relative to either the full list, or a specified node.
(def POSITION
  {:head         0
   :tail         1
   :before-node  2
   :after-node   3
   :replace-node 4})

;; Sending a synth-id of -1 lets the server choose an ID
(defn node
  "Instantiate a synth node on the audio server.  Takes the synth name and a set of
  argument name/value pairs.  Optionally use :target <node/group-id> and :position <pos>
  to specify where the node should be located.  The position can be one of :head, :tail
  :before-node, :after-node, or :replace-node.

  (node \"foo\")
  (node \"foo\" :pitch 60)
  (node \"foo\" :pitch 60 :target 0)
  (node \"foo\" :pitch 60 :target 2 :position :tail)
  "
  [synth-name & args]
  {:pre [(connected?)]}
  (let [id (alloc-id :node)
        argmap (apply hash-map args)
        position ((get argmap :position :tail) POSITION)
        target (get argmap :target 0)
        args (flatten (seq (-> argmap (dissoc :position) (dissoc :target))))
        args (stringify (floatify args))]
    (apply snd "/s_new" synth-name id position target args)
    id))

(defn node-free
  "Remove a synth node"
  [& node-ids]
  {:pre [(connected?)]}
  (apply snd "/n_free" node-ids)
  (doseq [id node-ids] (free-id :node id)))

(defn node-run
  "Start a stopped synth node."
  [node-id]
  {:pre [(connected?)]}
  (snd "/n_run" node-id 1))

(defn node-stop
  "Stop a running synth node."
  {:pre [(connected?)]}
  [node-id]
  (snd "/n_run" node-id 0))

(defn node-place
  "Place a node :before or :after another node."
  [node-id position target-id]
  {:pre [(connected?)]}
  (cond
    (= :before position) (snd "/n_before" node-id target-id)
    (= :after  position) (snd "/n_after" node-id target-id)))

(defn node-control
  "Set control values for a node."
  [node-id & name-values]
  {:pre [(connected?)]}
  (apply snd "/n_set" node-id (stringify name-values))
  node-id)

; This can be extended to support setting multiple ranges at once if necessary...
(defn node-control-range
  "Set a range of controls all at once, or if node-id is a group control
  all nodes in the group."
  [node-id ctl-start & ctl-vals]
  {:pre [(connected?)]}
  (apply snd "/n_setn" node-id ctl-start (count ctl-vals) ctl-vals))

(defn node-map-controls
  "Connect a node's controls to a control bus."
  [node-id & names-busses]
  {:pre [(connected?)]}
  (apply snd "/n_map" node-id names-busses))

(defn group
  "Create a new group as a child of the target group."
  [position target-id]
  {:pre [(connected?)]}
  (let [id (alloc-id :node)]
    (snd "/g_new" id (get POSITION position) target-id)
    id))

(defn group-free
  "Free the specified group."
  [& group-ids]
  {:pre [(connected?)]}
  (apply node-free group-ids))


(defn post-tree
  "Posts a representation of this group's node subtree, i.e. all the groups and
  synths contained within it, optionally including the current control values
  for synths."
  [id & [with-args?]]
  {:pre [(connected?)]}
  (snd "/g_dumpTree" id with-args?))

;/g_queryTree				get a representation of this group's node subtree.
;	[
;		int - group ID
;		int - flag: if not 0 the current control (arg) values for synths will be included
;	] * N
;
; Request a representation of this group's node subtree, i.e. all the groups and
; synths contained within it. Replies to the sender with a /g_queryTree.reply
; message listing all of the nodes contained within the group in the following
; format:
;
;	int - flag: if synth control values are included 1, else 0
;	int - node ID of the requested group
;	int - number of child nodes contained within the requested group
;	then for each node in the subtree:
;	[
;		int - node ID
;		int - number of child nodes contained within this node. If -1this is a synth, if >=0 it's a group
;		then, if this node is a synth:
;		symbol - the SynthDef name for this node.
;		then, if flag (see above) is true:
;		int - numControls for this synth (M)
;		[
;			symbol or int: control name or index
;			float or symbol: value or control bus mapping symbol (e.g. 'c1')
;		] * M
;	] * the number of nodes in the subtree

(def *data* nil)

(defn- parse-synth-tree
  [id ctls?]
  (let [sname (first *data*)]
    (if ctls?
      (let [n-ctls (second *data*)
            [ctl-data new-data] (split-at (* 2 n-ctls) (nnext *data*))
            ctls (apply hash-map ctl-data)]
        (set! *data* new-data)
        {:synth sname
         :id id
         :controls ctls})
      (do
        (set! *data* (next *data*))
        {:synth sname
         :id id}))))

(defn- parse-node-tree-helper [ctls?]
  (let [[id n-children & new-data] *data*]
    (set! *data* new-data)
    (cond
      (neg? n-children) (parse-synth-tree id ctls?) ; synth
      (= 0 n-children) {:group id :children nil}
      (pos? n-children)
      {:group id
       :children (doall (map (fn [i] (parse-node-tree-helper ctls?)) (range n-children)))})))

(defn- parse-node-tree [data]
  (let [ctls? (= 1 (first data))]
    (binding [*data* (next data)]
      (parse-node-tree-helper ctls?))))

; N.B. The order of nodes corresponds to their execution order on the server.
; Thus child nodes (those contained within a group) are listed immediately
; following their parent. See the method Server:queryAllNodes for an example of
; how to process this reply.
(defn node-tree
  "Returns a data structure representing the current arrangement of groups and synthesizer
  instances residing on the audio server."
  ([] (node-tree 0))
  ([id & [ctls?]]
   (let [ctls? (if (or (= 1 ctls?) (= true ctls?)) 1 0)]
    (snd "/g_queryTree" id ctls?)
    (let [tree (:args (recv "/g_queryTree.reply" REPLY-TIMEOUT))]
      (parse-node-tree tree)))))

(defn- render-group-node-str-for-vijual
  [node]
  (str "Group " (node :group)))

(defn- render-synth-node-str-for-vijual
  [node]
  (str "Synth " (node :id) " " (node :synth)))

<<<<<<< HEAD
(defn- render-node-str-for-vijual
=======
(defn render-synth-set-node-str-for-vijual
  [node]
  (str (count (node :ids)) " Synths " (node :synth-set) ))

(defn render-node-str-for-vijual
>>>>>>> f39383e7
  [node]
  (cond
   (contains? node :group)     (render-group-node-str-for-vijual node)
   (contains? node :synth)     (render-synth-node-str-for-vijual node)
   (contains? node :synth-set) (render-synth-set-node-str-for-vijual node)
   (true) (throw (Exception. "Please implement a vijual node renderer for this node type"))
   ))

<<<<<<< HEAD
(defn- prepare-tree-for-vijual
=======
(defn flatten-synths-for-vijual
  [node-list]
  (let [synth-matcher    #(% :synth)
        synths           (filter synth-matcher node-list)
        non-synths       (filter (complement synth-matcher) node-list)
        compact          #(remove nil? %)
        compacted-synths (reduce (fn [sum node] (update-in sum [(node :synth) :ids] #(-> (conj [(node :id)] %) flatten compact))) {} synths)
        synth-sets       (into [] (map (fn [[k v]] (if (< 1 (count (v :ids))) {:synth-set k :ids (v :ids)} {:synth k :id (first (v :ids))})) compacted-synths))]

       (into non-synths synth-sets)))

(defn prepare-tree-for-vijual
>>>>>>> f39383e7
  [tree]
  (let [node     (render-node-str-for-vijual (dissoc tree :children))
        children (tree :children)]
    (if (pos? (count children))
      (apply conj [node] (for [i (flatten-synths-for-vijual children) ] (prepare-tree-for-vijual i)))
      [node])))

(defn print-node-tree
  "Pretty print the tree of live synthesizer instances.  Takes the same args as (node-tree)."
  [& args]
  (draw-tree [(prepare-tree-for-vijual (apply node-tree args))]))

(defn prepend-node
  "Add a synth node to the end of a group list."
  [g n]
  (snd "/g_head" g n))

(defn append-node
  "Add a synth node to the end of a group list."
  [g n]
  (snd "/g_tail" g n))

(defn group-clear
  "Free all child synth nodes in a group."
  [group-id]
  (snd "/g_freeAll" group-id))

(defn clear-msg-queue
  "Remove any scheduled OSC messages from the run queue."
  []
  (snd "/clearSched"))

(defn sync-all
  "Wait until all asynchronous server operations have been completed."
  []
  (recv "/synced"))

; The /done message just has a single argument:
; "/done" "s" <completed-command>
;
; where the command would be /b_alloc and others.
(defn on-done
  "Runs a one shot handler that takes no arguments when an OSC /done
  message from scsynth arrives with a matching path.  Look at load-sample
  for an example of usage.
  "
  [path handler]
  (on "/done" #(if (= path (first (:args %)))
                 (do
                   (handler)
                   :done))))

; TODO: Look into multi-channel buffers.  Probably requires adding multi-id allocation
; support to the bit allocator too...
; size is in samples
(defn buffer
  "Allocate a new buffer for storing audio data."
  [size & [channels]]
  (let [channels (or channels 1)
        id (alloc-id :audio-buffer)
        ready? (atom false)]
    (on-done "/b_alloc" #(reset! ready? true))
    (snd "/b_alloc" id size channels)
    (with-meta {:id id
                :size size
                :ready? ready?}
               {:type ::buffer})))

(defn ready?
  "Check whether a sample or a buffer has completed allocating and/or loading data."
  [buf]
  @(:ready? buf))

(defn buffer? [buf]
  (isa? (type buf) ::buffer))

(defn- buf-or-id [b]
  (cond
    (buffer? b) (:id b)
    (number? b) b
    :default (throw (Exception. "Not a valid buffer: " b))))

(defn buffer-free
  "Free an audio buffer and the memory it was consuming."
  [buf]
  (snd "/b_free" (:id buf))
  (free-id :audio-buffer (:id buf))
  :done)

; TODO: Test me...
(defn buffer-read
  "Read a section of an audio buffer."
  [buf start len]
  (assert (buffer? buf))
  (loop [reqd 0]
    (when (< reqd len)
      (let [to-req (min MAX-OSC-SAMPLES (- len reqd))]
        (snd "/b_getn" (:id buf) (+ start reqd) to-req)
        (recur (+ reqd to-req)))))
  (let [samples (float-array len)]
    (loop [recvd 0]
      (if (= recvd len)
        samples
        (let [msg (recv "/b_setn" REPLY-TIMEOUT)
              ;_ (println "b_setn msg: " (take 3 (:args msg)))
              [buf-id bstart blen & samps] (:args msg)]
          (loop [idx bstart
                 samps samps]
            (when samps
              (aset-float samples idx (first samps))
              (recur (inc idx) (next samps))))
          (recur (+ recvd blen)))))))

;; TODO: test me...
(defn buffer-write
  "Write into a section of an audio buffer."
  [buf start len data]
  (assert (buffer? buf))
  (snd "/b_setn" (:id buf) start len data))

(defn save-buffer
  "Save the float audio data in an audio buffer to a wav file."
  [buf path & args]
  (assert (buffer? buf))
  (let [arg-map (merge (apply hash-map args)
                       {:header "wav"
                        :samples "float"
                        :n-frames -1
                        :start-frame 0
                        :leave-open 0})
        {:keys [header samples n-frames start-frame leave-open]} arg-map]
    (snd "/b_write" (:id buf) path header samples
         n-frames start-frame
         leave-open)
    :done))

(defmulti buffer-id type)
(defmethod buffer-id java.lang.Integer [id] id)
(defmethod buffer-id ::buffer [buf] (:id buf))

(defn buffer-data
  "Get the floating point data for a buffer on the internal server."
  [buf]
  (let [buf-id (buffer-id buf)
        snd-buf (.getSndBuf @sc-world* buf-id)
        n-frames (.frames snd-buf)
        data (.data snd-buf)]
    (if data
      (.getFloatArray data 0 n-frames))))

(defn buffer-info [buf]
  (snd "/b_query" (buffer-id buf))
  (let [msg (recv "/b_info" REPLY-TIMEOUT)
        [buf-id n-frames n-channels rate] (:args msg)]
    {:n-frames n-frames
     :n-channels n-channels
     :rate rate}))

(defn sample-info [s]
  (buffer-info (:buf s)))

(defn load-synthdef
  "Load a Clojure synth definition onto the audio server."
  [sdef]
  (assert (synthdef? sdef))
  (snd "/d_recv" (synthdef-bytes sdef)))

(defn load-synth-file
  "Load a synth definition file onto the audio server."
  [path]
  (snd "/d_recv" (synthdef-bytes (synthdef-read path))))

; TODO: need to clear all the buffers and busses
(defn reset
  "Clear all synthesizers, groups and pending messages from the audio server
  and then recreates the active synth groups."
  []
  (clear-msg-queue)
  (try
    (group-clear SYNTH-GROUP)
    (catch Exception e nil))
  (clear-ids :node)
  (alloc-id :node) ; ID zero is the root group
  (group :head 0)  ; ID one is the synth group
  (dosync (ref-set synths* (doall (zipmap (keys @synths*)
                                   (repeat (count @synths*)
                                           (group :tail SYNTH-GROUP)))))))

(defn restart
  "Reset everything and restart the SuperCollider process."
  []
  (reset)
  (quit)
  (boot))

(defmulti hit-at (fn [& args] (type (second args))))

(defmethod hit-at String [time-ms synth & args]
  (at time-ms (apply node synth args)))

(defmethod hit-at clojure.lang.Keyword [time-ms synth & args]
  (at time-ms (apply node (name synth) args)))

(defmethod hit-at ::sample [time-ms synth & args]
  (apply hit-at time-ms "granular" :buf (get-in synth [:buf :id]) args))

(defmethod hit-at :default [& args]
  (throw (Exception. (str "Hit doesn't know how to play the given synth type: " args))))

; Turn hit into a multimethod
; Convert samples to be a map object instead of an ID
(defn hit
  "Fire off a synth or sample at a specified time.
  These are the same:
  (hit :kick)
  (hit \"kick\")
  (hit (now) \"kick\")

  Or you can get fancier like this:
  (hit (now) :sin :pitch 60)
  (doseq [i (range 10)] (hit (+ (now) (* i 250)) :sin :pitch 60 :dur 0.1))

  "
  ([] (hit-at (now) "sin" :pitch (choose [60 65 72 77])))
  ([& args]
   (apply hit-at (if (isa? (type (first args)) Number)
                   args
                   (cons (now) args)))))

(defmacro check
  "Try out an anonymous synth definition.  Useful for experimentation.  If the
  root node is not an out ugen, then it will add one automatically."
  [body]
  `(do
     (load-synthdef (synth "audition-synth" {} ~body))
     (let [note# (hit (now) "audition-synth")]
       (at (+ (now) 1000) (node-free note#)))))

(defn ctl
  "Modify synth parameters, optionally at a specified time.

  (hit :sin :pitch 50) => 1000
  (ctl 1000 :pitch 40)
  (ctl (+ (now) 2000) 1000 :pitch 60)

  "
  [& args]
  (let [[time-ms synth-id ctls] (if (odd? (count args))
                                  [(now) (first args) (next args)]
                                  [(first args) (second args) (drop 2 args)])]
    ;(println time-ms synth-id ": " ctls)
    (at time-ms
        (apply node-control synth-id (stringify ctls)))))

(defn kill
  "Free one or more synth nodes.
  Functions that create instance of synth definitions, such as hit, return
  a handle for the synth node that was created.
  (let [handle (hit :sin)] ; returns => synth-handle
  (kill (+ 1000 (now)) handle))

  ; a single handle without a time kills immediately
  (kill handle)

  ; or a bunch of synth handles can be removed at once
  (kill (hit) (hit) (hit))

  ; or a seq of synth handles can be removed at once
  (kill [(hit) (hit) (hit)])
  "
  [& ids]
  (apply node-free (flatten ids))
  :killed)

(defn load-instruments []
  (doseq [synth (filter #(synthdef? %1)
                        (map #(var-get %1)
                             (vals (ns-publics 'overtone.instrument))))]
    ;(println "loading synth: " (:name synth))
    (load-synthdef synth)))

;(defn update
;  "Update a voice or standalone synth with new settings."
;  [voice & args]
;  (let [[names vals] (synth-args (apply hash-map args))
;        synth        (if (voice? voice) (:synth voice) voice)]
;    (.set synth names vals)))

;(defmethod play-note :synth [voice note-num dur & args]
;  (let [args (assoc (apply hash-map args) :note note-num)
;        synth (trigger (:synth voice) args)]
;    (schedule #(release synth) dur)
;    synth))

(defn- name-synth-args [args names]
  (loop [args args
         names names
         named []]
    (if args
      (recur (next args)
             (next names)
             (concat named [(first names) (first args)]))
      named)))


; TODO: Think about a sane policy for setting up state, especially when we are connected
; with many peers on one or more servers...
(on :connected #(reset)) ; put ourselves in a standard place after connect

(defn synth-player
  "Returns a player function for a named synth.  Used by (synth ...) internally, but can be
  used to generate a player for a pre-compiled synth.  The function generated will accept two
  optional arguments that must come first, the :target and :position (see the node function docs).

  (foo)
  (foo :target 0 :position :tail)

  or if foo has two arguments:
  (foo 440 0.3)
  (foo :target 0 :position :tail 440 0.3)
  at the head of group 2:
  (foo :target 2 :position :head 440 0.3)

  These can also be abbreviated:
  (foo :tgt 2 :pos :head)
  "
  [sname arg-names]
  (fn [& args]
    (let [[args sgroup] (if (or (= :target (first args))
                                (= :tgt    (first args)))
                          [(drop 2 args) (second args)]
                          [args (get @synths* sname)])
          [args pos]    (if (or (= :position (first args))
                                (= :pos      (first args)))
                          [(drop 2 args) (second args)]
                          [args :tail])
          controller    (partial node-control sgroup)
          player        (partial node sname :target sgroup :position pos)
          [tgt-fn args] (if (= :ctl (first args))
                          [controller (rest args)]
                          [player args])
          args (map #(if (buffer? %) (:id %) %) args)
          named-args (if (keyword? (first args))
                       args
                       (name-synth-args args arg-names))]
      ;(println "synth: " named-args)
        (apply tgt-fn named-args))))
<|MERGE_RESOLUTION|>--- conflicted
+++ resolved
@@ -622,60 +622,48 @@
    (let [ctls? (if (or (= 1 ctls?) (= true ctls?)) 1 0)]
     (snd "/g_queryTree" id ctls?)
     (let [tree (:args (recv "/g_queryTree.reply" REPLY-TIMEOUT))]
-      (parse-node-tree tree)))))
-
-(defn- render-group-node-str-for-vijual
-  [node]
-  (str "Group " (node :group)))
-
-(defn- render-synth-node-str-for-vijual
-  [node]
-  (str "Synth " (node :id) " " (node :synth)))
-
-<<<<<<< HEAD
-(defn- render-node-str-for-vijual
-=======
-(defn render-synth-set-node-str-for-vijual
-  [node]
-  (str (count (node :ids)) " Synths " (node :synth-set) ))
-
-(defn render-node-str-for-vijual
->>>>>>> f39383e7
+      (with-meta (parse-node-tree tree)
+                 {:type ::node-tree})))))
+
+; Note: If we really want to render other node types this should be a multimethod.
+(defn- vijual-node
   [node]
   (cond
-   (contains? node :group)     (render-group-node-str-for-vijual node)
-   (contains? node :synth)     (render-synth-node-str-for-vijual node)
-   (contains? node :synth-set) (render-synth-set-node-str-for-vijual node)
-   (true) (throw (Exception. "Please implement a vijual node renderer for this node type"))
-   ))
-
-<<<<<<< HEAD
-(defn- prepare-tree-for-vijual
-=======
-(defn flatten-synths-for-vijual
+   (contains? node :group)     (str "Group " (node :group))
+   (contains? node :synth)     (str "Synth " (node :id) " " (node :synth))
+   (contains? node :synth-set) (str (count (node :ids)) " Synths " (node :synth-set))
+   (true) (throw (Exception. "Please implement a vijual node renderer for this node type"))))
+
+(defn- vijual-synths
   [node-list]
   (let [synth-matcher    #(% :synth)
         synths           (filter synth-matcher node-list)
         non-synths       (filter (complement synth-matcher) node-list)
         compact          #(remove nil? %)
-        compacted-synths (reduce (fn [sum node] (update-in sum [(node :synth) :ids] #(-> (conj [(node :id)] %) flatten compact))) {} synths)
-        synth-sets       (into [] (map (fn [[k v]] (if (< 1 (count (v :ids))) {:synth-set k :ids (v :ids)} {:synth k :id (first (v :ids))})) compacted-synths))]
-
+        compacted-synths (reduce (fn [sum node] (update-in sum [(node :synth) :ids]
+                                                           #(-> (conj [(node :id)] %) flatten compact)))
+                                 {} synths)
+        synth-sets       (into [] (map (fn [[k v]] (if (< 1 (count (v :ids)))
+                                                     {:synth-set k :ids (v :ids)}
+                                                     {:synth k :id (first (v :ids))}))
+                                       compacted-synths))]
        (into non-synths synth-sets)))
 
-(defn prepare-tree-for-vijual
->>>>>>> f39383e7
+(defn- prepare-tree-for-vijual
   [tree]
-  (let [node     (render-node-str-for-vijual (dissoc tree :children))
+  (let [node     (vijual-node (dissoc tree :children))
         children (tree :children)]
     (if (pos? (count children))
-      (apply conj [node] (for [i (flatten-synths-for-vijual children) ] (prepare-tree-for-vijual i)))
+      (apply conj [node] (for [i (vijual-synths children) ] (prepare-tree-for-vijual i)))
       [node])))
 
 (defn print-node-tree
   "Pretty print the tree of live synthesizer instances.  Takes the same args as (node-tree)."
   [& args]
   (draw-tree [(prepare-tree-for-vijual (apply node-tree args))]))
+
+(defmethod clojure.core/print-method ::node-tree [tree writer]
+  (print-method (draw-tree [(prepare-tree-for-vijual tree)]) writer))
 
 (defn prepend-node
   "Add a synth node to the end of a group list."
