(ns
  #^{:doc "An interface to the SuperCollider synthesis server.
          This is at heart an OSC client library for the SuperCollider
          scsynth DSP engine."
     :author "Jeff Rose"}
  overtone.core.sc
  (:import
    (java.net InetSocketAddress)
    (java.util.regex Pattern)
    (java.util.concurrent TimeUnit TimeoutException)
    (java.io BufferedInputStream)
    (java.nio ByteOrder)
    (java.util BitSet))
  (:require [overtone.core.log :as log])
  (:use
    (overtone.core event config setup util time-utils synthdef)
    [clojure.contrib.java-utils :only [file]]
    clojure.contrib.shell-out
    clojure.contrib.seq-utils
    osc
    clj-scsynth.core
    [clj-native.direct :only [defclib loadlib typeof]]
    [clj-native.structs :only [byref byval]]
    [clj-native.callbacks :only [callback]]
    [clojure.contrib.fcase :only [case]]))

; TODO: Make this work correctly
; NOTE: "localhost" doesn't work, at least on my laptopt
(defonce SERVER-HOST "127.0.0.1")
(defonce SERVER-PORT nil) ; nil means a random port

; Max number of milliseconds to wait for a reply from the server
(defonce REPLY-TIMEOUT 500)

(defonce DEFAULT-GROUP 0)

(defonce server-thread* (ref nil))
(defonce server*        (ref nil))
(defonce status*        (ref :no-audio))
(defonce synths*        (ref nil))

(defonce world* (ref nil))

(defonce recv-queue* (ref []))

;TODO: Figure out the real limits...  These are total guesses, but
; it should be plenty.
(def MAX-GROUPS 256)

(def GROUP-BITS (BitSet. MAX-GROUPS))
(.set GROUP-BITS 0) ; Group 0 is the persistent root group

; Server limits
(defonce MAX-NODES 1024)
(defonce MAX-BUFFERS 1024)
(defonce MAX-SDEFS 1024)
(defonce MAX-AUDIO-BUS 128)
(defonce MAX-CONTROL-BUS 4096)
(defonce MAX-OSC-SAMPLES 8192)

; We use bit sets to store the allocation state of resources on the audio server.
; These typically get allocated on usage by the client, and then freed either by
; client request or automatically by receiving notifications from the server.
; (e.g. When an envelope trigger fires to free a synth.)
(defonce allocator-bits
  {:node (BitSet. MAX-NODES)
   :audio-buffer (BitSet. MAX-BUFFERS)
   :audio-bus (BitSet. MAX-NODES)
   :control-bus (BitSet. MAX-NODES)})

(defonce allocator-limits
  {:node MAX-NODES
   :sdefs MAX-SDEFS
   :audio-bus MAX-AUDIO-BUS
   :control-bus MAX-CONTROL-BUS})

(defn alloc-id
  "Allocate a new ID for the type corresponding to key."
  [k]
  (let [bits (get allocator-bits k)
        limit (get allocator-limits k)]
    (locking bits
      (let [id (.nextClearBit bits 0)]
        (if (= limit id)
          (throw (Exception. (str "No more " (name k) " ids available!")))
          (do
            (.set bits id)
            id))))))

(alloc-id :node) ; ID zero is the root group

(defn free-id
  "Free the id of type key."
  [k id]
  (let [bits (get allocator-bits k)
        limit (get allocator-limits k)]
    (locking bits
      (.clear bits id))))

(defn all-ids
  "Get all of the currently allocated ids for key."
  [k]
  (let [bits (get allocator-bits k)
        limit (get allocator-limits k)]
    (locking bits
      (loop [ids []
             idx 0]
        (let [id (.nextSetBit bits idx)]
          (if (and (> id -1) (< idx limit))
            (recur (conj ids id) (inc id))
            ids))))))

(defn clear-ids
  "Clear all ids allocated for key."
  [k]
  (doseq [id (all-ids k)]
    (free-id k id)))

(defn connected? []
  (= :connected @status*))

(declare boot)

; The base handler for receiving osc messages just forwards the message on
; as an event using the osc path as the event key.
(on ::osc-msg-received (fn [{{path :path args :args} :msg}]
                         (event path :path path :args args)))

(defn snd
  "Sends an OSC message."
  [path & args]
<<<<<<< HEAD
  (cond
    (= ::external (type @server*)) (osc-send-msg @server*
                                                 (apply osc-msg path (osc-type-tag args) args))
    (= ::internal (type @server*)) (event ::send-osc-msg
                                          :msg (apply osc-msg path (osc-type-tag args) args))))
=======
  (let [msg (apply osc-msg path (osc-type-tag args) args)]
    (log/debug "snd (" @server* "): " msg)
    (osc-send-msg @server* msg)))
>>>>>>> 0d9e9ba8

(defmacro at
  "All messages sent within the body will be sent in the same timestamped OSC
  bundle.  This bundling is thread-local, so you don't have to worry about
  accidentally scheduling packets into a bundle started on another thread."
  [time-ms & body]
  `(in-osc-bundle @server* ~time-ms ~@body))

(defn debug
  "Control debug output from both the Overtone and the audio server."
  [& [on-off]]
  (if (or on-off (nil? on-off))
    (do
      (log/level :debug)
      (osc-debug true)
      (snd "/dumpOSC" 1))
    (do
      (log/level :error)
      (osc-debug false)
      (snd "/dumpOSC" 0))))


; Notifications from Server
; These messages are sent as notification of some event to all clients who have registered via the /notify command .
; All of these have the same arguments:
;   int - node ID
;   int - the node's parent group ID
;   int - previous node ID, -1 if no previous node.
;   int - next node ID, -1 if no next node.
;   int - 1 if the node is a group, 0 if it is a synth
;
; The following two arguments are only sent if the node is a group:
;   int - the ID of the head node, -1 if there is no head node.
;   int - the ID of the tail node, -1 if there is no tail node.
;
;   /n_go   - a node was created
;   /n_end  - a node was destroyed
;   /n_on   - a node was turned on
;   /n_off  - a node was turned off
;   /n_move - a node was moved
;   /n_info - in reply to /n_query
;
; Trigger Notifications
;
; This command is the mechanism that synths can use to trigger events in
; clients.  The node ID is the node that is sending the trigger. The trigger ID
; and value are determined by inputs to the SendTrig unit generator which is
; the originator of this message.
;
; /tr a trigger message
;
;   int - node ID
;   int - trigger ID
;   float - trigger value

(defn notify
  "Turn on notification messages from the audio server.  This lets us free
  synth IDs when they are automatically freed with envelope triggers.  It also lets
  us receive custom messages from various trigger ugens."
  [notify?]
  (snd "/notify" (if (false? notify?) 0 1)))

(defn- node-destroyed
  "Frees up a synth node to keep in sync with the server."
  [id]
  (log/debug (format "node-destroyed: %d" id))
  (free-id :node id))

(defn- node-created
  "Called when a node is created on the synth."
  [id]
  (log/debug (format "node-created: %d" id)))

(defn- register-notification-handlers
  "Setup the feedback handlers with the audio server."
  []
  (case (type @server*)
        :external (do 
                    (osc-handle @server* "/n_end" #(node-destroyed (first (:args %))))
                    (osc-handle @server* "/n_go" #(node-created (first (:args %)))))
        :internal (do
                    (on "/n_end" #(node-destroyed (first (:args %))))
                    (on "/n_go" #(node-created (first (:args %)))))))

(def N-RETRIES 5)

(defn internal-osc-callback
  [addr buf size]
  (event ::osc-msg-received
         :msg (osc-decode-packet (.order (.getByteBuffer buf 0 size) ByteOrder/BIG_ENDIAN))))

(def internal-callback (callback reply-cb internal-osc-callback))

(defn- connect-internal
  []
  (log/debug "Connecting to internal SuperCollider server")
<<<<<<< HEAD
  (let [dummy-obj []]
    (dosync (ref-set server* (with-meta
                               dummy-obj
                               {:type ::internal}))))
  (register-notification-handlers)
  (snd "/status")
  (dosync (ref-set status* :booted))
  (notify true) ; turn on notifications now that we can communicate
  (event ::booted))

(defn- connect-thread-external
=======
  (let [send-fn (fn [peer-obj]
                  (let [buffer (:send-buf peer-obj)]
                    (World_SendPacket @world* 
                                      (.limit buffer) 
                                      buffer 
                                      internal-callback)))
        peer (assoc (osc-peer) :send-fn send-fn)]
    (dosync (ref-set server* peer))
    (register-notification-handlers)
    (snd "/status")
    (dosync (ref-set status* :connected))
    (notify true) ; turn on notifications now that we can communicate
    (event ::connected)))

(defn- connect-external
>>>>>>> 0d9e9ba8
  [host port]
  (log/debug "Connecting to external SuperCollider server: " host ":" port)
  (let [sc-server (osc-client host port)]
    (osc-listen sc-server #(event ::osc-msg-received :msg %))
    (dosync 
      (ref-set server* sc-server)
      (ref-set status* :connecting))

    ; Runs once when we receive the first status.reply message
    (on "status.reply" 
        #(do 
           (dosync (ref-set status* :connected))
           (register-notification-handlers)
           (notify true) ; turn on notifications now that we can communicate
           (event ::connected)
           :done))

    ; Send /status in a loop until we get a reply
    (loop [cnt 0]
      (log/debug "connect loop...")
      (when (and (< cnt N-RETRIES)
                 (= @status* :connecting))
        (log/debug "sending status...")
        (snd "/status")
        (Thread/sleep 100)
        (recur (inc cnt))))))

; TODO: setup an error-handler in the case that we can't connect to the server
(defn connect
  "Connect to an external SC audio server on the specified host and port."
<<<<<<< HEAD
  ([]
   (connect :internal))
  ([which & [host port]]
   (cond
     (= :internal which) (connect-internal)
     (= :external which) (.run (Thread. #(connect-thread-external host port))))))
=======
  [& [host port]]
   (if (and host port)
     (.run (Thread. #(connect-external host port)))
     (connect-internal)))
>>>>>>> 0d9e9ba8


(defonce running?* (atom false))

(def server-log* (ref []))

(defn server-log
  "Print the server log."
  []
  (doseq [msg @server-log*]
    (print msg)))

;Replies to sender with the following message.
;status.reply
;	int - 1. unused.
;	int - number of unit generators.
;	int - number of synths.
;	int - number of groups.
;	int - number of loaded synth definitions.
;	float - average percent CPU usage for signal processing
;	float - peak percent CPU usage for signal processing
;	double - nominal sample rate
;	double - actual sample rate

(defn recv [path & [timeout]]
  (let [p (promise)]
    (on path #(do (deliver p %) :done))
    (if timeout 
      (try 
        (.get (future @p) timeout TimeUnit/MILLISECONDS)
        (catch TimeoutException t 
          :timeout))
      @p)))

(defn- parse-status [args]
  (let [[_ ugens synths groups loaded avg peak nominal actual] args]
    {:n-ugens ugens
     :n-synths synths
     :n-groups groups
     :n-loaded-synths loaded
     :avg-cpu avg
     :peak-cpu peak
     :nominal-sample-rate nominal
     :actual-sample-rate actual}))

(def STATUS-TIMEOUT 200)

(defn status 
  "Check the status of the audio server."
  []
  (if (= :connected @status*)
    (let [p (promise)]
      (on "/status.reply" #(do 
                             (deliver p (parse-status (:args %)))
                             :done))
      (snd "/status")
      (try 
        (.get (future @p) STATUS-TIMEOUT TimeUnit/MILLISECONDS)
        (catch TimeoutException t 
          :timeout)))
    @status*))

(defn wait-sync
  "Wait until the audio server has completed all asynchronous commands currently in execution."
  [& [timeout]]
  (let [sync-id (rand-int 999999)
        _ (snd "/sync" sync-id)
        reply (recv "/synced" (if timeout timeout REPLY-TIMEOUT))
        reply-id (first (:args reply))]
    (= sync-id reply-id)))

(defn connect-jack-ports
  "Maybe this isn't necessary, since we can use the SC_JACK_DEFAULT_OUTPUTS
  environment variable..."
  [& [n-channels]]
  (let [n-channels (or n-channels 2)
        port-list (sh "jack_lsp")
        sc-outputs (re-find #"SuperCollider.*:out_" port-list)]
    (doseq [i (range n-channels)]
      (sh "jack_connect"
          (str sc-outputs (+ i 1))
          (str "system:playback_" (+ i 1))))))

(def SC-PATHS {:linux "scsynth"
               :windows "C:/Program Files/SuperCollider/scsynth.exe"
               :mac  "/Applications/SuperCollider/scsynth" })

(def SC-ARGS  {:linux []
               :windows []
               :mac   ["-U" "/Applications/SuperCollider/plugins"] })

(if (= :linux (@config* :os))
  (on ::connected #(connect-jack-ports)))

(defn internal-booter [port]
  (reset! running?* true)
  (log/debug "booting internal audio server...")
  (let [opts (byref sc-jna-startoptions)]
    (set! (. opts udp-port-num) port)
    (set! (. opts tcp-port-num) port)
    (set! (. opts verbosity) 1)
    (set! (. opts lib-scsynth-path) (str (find-scsynth-lib-path)))
    (set! (. opts plugin-path) (str (find-synthdefs-lib-path)))
    (dosync (ref-set world* (ScJnaStart opts)))
    (event ::booted)
    (World_WaitForQuit @world*)
    (ScJnaCleanup)))

(defn boot-internal
  ([] (boot-internal (+ (rand-int 50000) 2000)))
  ([port]
   (if (not @running?*)
     (let [sc-thread (Thread. #(internal-booter port))]
       (.setDaemon sc-thread true)
       (log/debug "Booting SuperCollider internal server (scsynth)...")
       (.start sc-thread)
       (dosync (ref-set server-thread* sc-thread))
       (on ::booted connect)
       :booting))))

(defn- sc-log
  "Pull audio server log data from a pipe and store for later printing."
  [stream read-buf]
  (while (pos? (.available stream))
    (let [n (min (count read-buf) (.available stream))
          _ (.read stream read-buf 0 n)
          msg (String. read-buf 0 n)]
      (dosync (alter server-log* conj msg))
      (log/info (String. read-buf 0 n)))))

(defn- external-booter
  "Boot thread to start the external audio server process and hook up to
  STDOUT for log messages."
  [cmd]
  (reset! running?* true)
  (log/debug "booting external audio server...")
  (let [proc (.exec (Runtime/getRuntime) cmd)
        in-stream (BufferedInputStream. (.getInputStream proc))
        err-stream (BufferedInputStream. (.getErrorStream proc))
        read-buf (make-array Byte/TYPE 256)]
    (while @running?*
      (sc-log in-stream read-buf)
      (sc-log err-stream read-buf)
      (Thread/sleep 250))
    (.destroy proc)))

(defn boot-external
  "Boot the audio server in an external process and tell it to listen on a
  specific port."
  ([port]
   (if (not @running?*)
     (let [port (if (nil? port) (+ (rand-int 50000) 2000) port)
           cmd (into-array String (concat [(SC-PATHS (@config* :os)) "-u" (str port)] (SC-ARGS (@config* :os))))
           sc-thread (Thread. #(external-booter cmd))]
       (.setDaemon sc-thread true)
       (log/debug "Booting SuperCollider server (scsynth)...")
       (.start sc-thread)
       (dosync (ref-set server-thread* sc-thread))
       (connect "127.0.0.1" port)
       :booting))))

(defn boot
  "Boot either the internal or external audio server."
<<<<<<< HEAD
  ([] (boot (get @config* :server :internal) SERVER-HOST SERVER-PORT))
  ([which & [host port]]
   (cond
     (= :internal which) (boot-internal port)
     (= :external which) (boot-external host port))))
=======
  ([& [port]]
   (if port
     (boot-external port)
     (boot-internal))))
>>>>>>> 0d9e9ba8

(defn quit
  "Quit the SuperCollider synth process."
  []
  {:pre [(connected?)]}
  (log/debug "quiting supercollider")
  (when (connected?)
    (snd "/quit")
    (log/debug "SERVER: " @server*)
    (osc-close @server* true))
  (reset! running?* false)
  (dosync (ref-set server* nil)
    (ref-set status* :no-audio)))

; Synths, Busses, Controls and Groups are all Nodes.  Groups are linked lists
; and group zero is the root of the graph.  Nodes can be added to a group in
; one of these 5 positions relative to either the full list, or a specified node.
(def POSITION
  {:head         0
   :tail         1
   :before-node  2
   :after-node   3
   :replace-node 4})

;; Sending a synth-id of -1 lets the server choose an ID
(defn node
  "Instantiate a synth node on the audio server."
  [synth-name & args]
  {:pre [(connected?)]}
  (let [id (alloc-id :node)
        argmap (apply hash-map args)
        position ((get argmap :position :tail) POSITION)
        target (get argmap :target 0)
        args (flatten (seq (-> argmap (dissoc :position) (dissoc :target))))
        args (stringify (floatify args))]
    (apply snd "/s_new" synth-name id position target args)
    id))

(defn node-free
  "Remove a synth node"
  [& node-ids]
  {:pre [(connected?)]}
  (doseq [id node-ids] (free-id :node id))
  (apply snd "/n_free" node-ids))

(defn node-run
  "Start a stopped synth node."
  [node-id]
  {:pre [(connected?)]}
  (snd "/n_run" node-id 1))

(defn node-stop
  "Stop a running synth node."
  {:pre [(connected?)]}
  [node-id]
  (snd "/n_run" node-id 0))

(defn node-place
  "Place a node :before or :after another node."
  [node-id position target-id]
  {:pre [(connected?)]}
  (cond
    (= :before position) (snd "/n_before" node-id target-id)
    (= :after  position) (snd "/n_after" node-id target-id)))

(defn node-control
  "Set control values for a node."
  [node-id & name-values]
  {:pre [(connected?)]}
  (apply snd "/n_set" node-id (stringify name-values))
  node-id)

; This can be extended to support setting multiple ranges at once if necessary...
(defn node-control-range
  "Set a range of controls all at once, or if node-id is a group control
  all nodes in the group."
  [node-id ctl-start & ctl-vals]
  {:pre [(connected?)]}
  (apply snd "/n_setn" node-id ctl-start (count ctl-vals) ctl-vals))

(defn node-map-controls
  "Connect a node's controls to a control bus."
  [node-id & names-busses]
  {:pre [(connected?)]}
  (apply snd "/n_map" node-id names-busses))

(defn group
  "Create a new group as a child of the target group."
  [position target-id]
  {:pre [(connected?)]}
  (let [id (alloc-id :node)]
    (snd "/g_new" id (get POSITION position) target-id)
    id))

(defn group-free
  "Free the specified group."
  [& group-ids]
  {:pre [(connected?)]}
  (apply node-free group-ids))


(defn post-tree
  "Posts a representation of this group's node subtree, i.e. all the groups and
  synths contained within it, optionally including the current control values
  for synths."
  [id & [with-args?]]
  {:pre [(connected?)]}
  (snd "/g_dumpTree" id with-args?))

;/g_queryTree				get a representation of this group's node subtree.
;	[
;		int - group ID
;		int - flag: if not 0 the current control (arg) values for synths will be included
;	] * N
;
; Request a representation of this group's node subtree, i.e. all the groups and
; synths contained within it. Replies to the sender with a /g_queryTree.reply
; message listing all of the nodes contained within the group in the following
; format:
;
;	int - flag: if synth control values are included 1, else 0
;	int - node ID of the requested group
;	int - number of child nodes contained within the requested group
;	then for each node in the subtree:
;	[
;		int - node ID
;		int - number of child nodes contained within this node. If -1this is a synth, if >=0 it's a group
;		then, if this node is a synth:
;		symbol - the SynthDef name for this node.
;		then, if flag (see above) is true:
;		int - numControls for this synth (M)
;		[
;			symbol or int: control name or index
;			float or symbol: value or control bus mapping symbol (e.g. 'c1')
;		] * M
;	] * the number of nodes in the subtree

(def *data* nil)

(defn- parse-synth-tree
  [ctls?]
  (let [sname (first *data*)]
    (if ctls?
      (let [n-ctls (second *data*)
            [ctl-data new-data] (split-at (* 2 n-ctls) (nnext *data*))
            ctls (apply hash-map ctl-data)]
        (set! *data* new-data)
        {:synth sname
         :controls ctls})
      (do
        (set! *data* (next *data*))
        {:synth sname}))))

(defn- parse-node-tree-helper [ctls?]
  (let [[id n-children & new-data] *data*]
    (set! *data* new-data)
    (cond
      (neg? n-children) (parse-synth-tree ctls?) ; synth
      (= 0 n-children) {:group id :children nil}
      (pos? n-children)
      {:group id
       :children (doall (map (fn [i] (parse-node-tree-helper ctls?)) (range n-children)))})))

(defn- parse-node-tree [data]
  (let [ctls? (= 1 (first data))]
    (binding [*data* (next data)]
      (parse-node-tree-helper ctls?))))

; N.B. The order of nodes corresponds to their execution order on the server.
; Thus child nodes (those contained within a group) are listed immediately
; following their parent. See the method Server:queryAllNodes for an example of
; how to process this reply.
(defn node-tree
  "Returns a data structure representing the current arrangement of groups and synthesizer
  instances residing on the audio server."
  [id & [ctls?]]
  (let [ctls? (if (or (= 1 ctls?) (= true ctls?)) 1 0)]
    (snd "/g_queryTree" id ctls?)
    (let [tree (:args (recv "/g_queryTree.reply" REPLY-TIMEOUT))]
      (parse-node-tree tree))))

(defn prepend-node
  "Add a synth node to the end of a group list."
  [g n]
  (snd "/g_head" g n))

(defn append-node
  "Add a synth node to the end of a group list."
  [g n]
  (snd "/g_tail" g n))

(defn group-clear
  "Free all child synth nodes in a group."
  [group-id]
  (snd "/g_freeAll" group-id))

(defn clear-msg-queue
  "Remove any scheduled OSC messages from the run queue."
  []
  (snd "/clearSched"))

(defn sync-all
  "Wait until all asynchronous server operations have been completed."
  []
  (recv "/synced"))

; TODO: Look into multi-channel buffers.  Probably requires adding multi-id allocation
; support to the bit allocator too...
; size is in samples
(defn buffer
  "Allocate a new buffer for storing audio data."
  [size]
  (let [id (alloc-id :audio-buffer)]
    (snd "/b_alloc" id size)
    (with-meta {
                :id id
                :size size}
               {:type ::buffer})))

(defn buffer? [buf]
  (= (type buf) ::buffer))

(defn buffer-free
  "Free an audio buffer and the memory it was consuming."
  [buf]
  (assert (buffer? buf))
  (free-id :audio-buffer (:id buf))
  (snd "/b_free" (:id buf)))

; TODO: Test me...
(defn buffer-read
  "Read a section of an audio buffer."
  [buf start len]
  (assert (buffer? buf))
  (loop [reqd 0]
    (when (< reqd len)
      (let [to-req (min MAX-OSC-SAMPLES (- len reqd))]
        (snd "/b_getn" (:id buf) (+ start reqd) to-req)
        (recur (+ reqd to-req)))))
  (let [samples (float-array len)]
    (loop [recvd 0]
      (if (= recvd len)
        samples
        (let [msg (recv "/b_setn" REPLY-TIMEOUT)
              ;_ (println "b_setn msg: " (take 3 (:args msg)))
              [buf-id bstart blen & samps] (:args msg)]
          (loop [idx bstart
                 samps samps]
            (when samps
              (aset-float samples idx (first samps))
              (recur (inc idx) (next samps))))
          (recur (+ recvd blen)))))))

;; TODO: test me...
(defn buffer-write
  "Write into a section of an audio buffer."
  [buf start len data]
  (assert (buffer? buf))
  (snd "/b_setn" (:id buf) start len data))

(defn save-buffer
  "Save the float audio data in an audio buffer to a wav file."
  [buf path]
  (assert (buffer? buf))
  (snd "/b_write" (:id buf) path "wav" "float"))

(defn load-sample
  "Load a wav file into memory so it can be played as a sample."
  [path & args]
  (let [id (alloc-id :audio-buffer)
        args (apply hash-map args)
        start (get args :start 0)
        n-frames (get args :n-frames 0)
        block (get args :block false)]
    (snd "/b_allocRead" id path start n-frames)
    (if block (recv "/done"))
    (with-meta {:buf {:type :buffer
                      :id id}
                :path path}
               {:type ::sample})))

(defn sample?
  [s]
  (= ::sample (type s)))

;; Samples are just audio files loaded into a buffer, so most buffer
;; functions should work on samples.
(derive ::sample ::buffer)

<<<<<<< HEAD
(defn buffer-data
  "Get the floating point data for a buffer on the internal server."
  [buf]
  (let [buf-id (cond
                 (buffer? buf) (:id buf)
                 (sample? buf) (:id (:buf buf)))
=======
(defn buffer-id
  [buf]
  (cond
    (buffer? buf) (:id buf)
    (sample? buf) (:id (:buf buf))))

(defn buffer-data
  "Get the floating point data for a buffer on the internal server."
  [buf]
  (let [buf-id (buffer-id buf)
>>>>>>> 0d9e9ba8
        snd-buf (ScJnaCopySndBuf @world* buf-id)
        n-frames (.frames snd-buf)
        data (.data snd-buf)]
    (if data
      (.getFloatArray data 0 n-frames))))

(defn buffer-info [buf]
  (snd "/b_query" (cond
                    (number? buf) buf
                    (isa? (type buf) :overtone.core.sc/buffer) (buffer-id buf)))
  (let [msg (recv "/b_info" REPLY-TIMEOUT)
        [buf-id n-frames n-channels rate] (:args msg)]
    {:n-frames n-frames
     :n-channels n-channels
     :rate rate}))

(defn sample-info [s]
  (buffer-info (:buf s)))

(defn load-synthdef
  "Load a Clojure synth definition onto the audio server."
  [sdef]
  (assert (synthdef? sdef))
  (snd "/d_recv" (synthdef-bytes sdef)))

(defn load-synth-file
  "Load a synth definition file onto the audio server."
  [path]
  (snd "/d_recv" (synthdef-bytes (synthdef-read path))))

; TODO: need to clear all the buffers and busses
(defn reset
  "Clear all synthesizers, groups and pending messages from the audio server, and then recreates the active synth groups."
  []
  (clear-msg-queue)
  (try
    (group-clear 0)
    (catch Exception e nil))
  (apply node-free (all-ids :node))
  (clear-ids :node)
  (alloc-id :node) ; ID zero is the root group
  (dosync (ref-set synths* (zipmap (keys @synths*)
                                   (repeat (count @synths*) (group :tail 0))))))

(defn restart
  "Reset everything and restart the SuperCollider process."
  []
  (reset)
  (quit)
  (boot))

(defmulti hit-at (fn [& args] (type (second args))))

(defmethod hit-at String [time-ms synth & args]
  (at time-ms (apply node synth args)))

(defmethod hit-at clojure.lang.Keyword [time-ms synth & args]
  (at time-ms (apply node (name synth) args)))

(defmethod hit-at ::sample [time-ms synth & args]
  (apply hit-at time-ms "granular" :buf (get-in synth [:buf :id]) args))

(defmethod hit-at :default [& args]
  (throw (Exception. (str "Hit doesn't know how to play the given synth type: " args))))

; Turn hit into a multimethod
; Convert samples to be a map object instead of an ID
(defn hit
  "Fire off a synth or sample at a specified time.
  These are the same:
  (hit :kick)
  (hit \"kick\")
  (hit (now) \"kick\")

  Or you can get fancier like this:
  (hit (now) :sin :pitch 60)
  (doseq [i (range 10)] (hit (+ (now) (* i 250)) :sin :pitch 60 :dur 0.1))

  "
  ([] (hit-at (now) "sin" :pitch (choose [60 65 72 77])))
  ([& args]
   (apply hit-at (if (isa? (type (first args)) Number)
                   args
                   (cons (now) args)))))

(defmacro check
  "Try out an anonymous synth definition.  Useful for experimentation.  If the
  root node is not an out ugen, then it will add one automatically."
  [body]
  `(do
     (load-synthdef (synth "audition-synth" {} ~body))
     (let [note# (hit (now) "audition-synth")]
       (at (+ (now) 1000) (node-free note#)))))

(defn ctl
  "Modify synth parameters, optionally at a specified time.

  (hit :sin :pitch 50) => 1000
  (ctl 1000 :pitch 40)
  (ctl (+ (now) 2000) 1000 :pitch 60)

  "
  [& args]
  (let [[time-ms synth-id ctls] (if (odd? (count args))
                                  [(now) (first args) (next args)]
                                  [(first args) (second args) (drop 2 args)])]
    ;(println time-ms synth-id ": " ctls)
    (at time-ms
        (apply node-control synth-id (stringify ctls)))))

(defn kill
  "Free one or more synth nodes.
  Functions that create instance of synth definitions, such as hit, return
  a handle for the synth node that was created.
  (let [handle (hit :sin)] ; returns => synth-handle
  (kill (+ 1000 (now)) handle))

  ; a single handle without a time kills immediately
  (kill handle)

  ; or a seq of synth handles can be removed at once
  (kill (+ (now) 1000) [(hit) (hit) (hit)])
  "
  [& args]
  (let [[time-ms ids] (if (= 1 (count args))
                        [(now) (flatten args)]
                        [(first args) (flatten (next args))])]
    (at time-ms
        (apply node-free ids))
    :killed))

(defn load-instruments []
  (doseq [synth (filter #(synthdef? %1)
                        (map #(var-get %1)
                             (vals (ns-publics 'overtone.instrument))))]
    ;(println "loading synth: " (:name synth))
    (load-synthdef synth)))

;(defn update
;  "Update a voice or standalone synth with new settings."
;  [voice & args]
;  (let [[names vals] (synth-args (apply hash-map args))
;        synth        (if (voice? voice) (:synth voice) voice)]
;    (.set synth names vals)))

;(defmethod play-note :synth [voice note-num dur & args]
;  (let [args (assoc (apply hash-map args) :note note-num)
;        synth (trigger (:synth voice) args)]
;    (schedule #(release synth) dur)
;    synth))

(defn- name-synth-args [args names]
  (loop [args args
         names names
         named []]
    (if args
      (recur (next args)
             (next names)
             (concat named [(first names) (first args)]))
      named)))

(defn synth-player [sname arg-names]
  (fn [& args]
    (let [sgroup (get @synths* sname)
          controller (partial node-control sgroup)
          player (partial node sname :target sgroup)
          [tgt-fn args] (if (= :ctl (first args))
                          [controller (rest args)]
                          [player args])
          named-args (if (keyword? (first args))
                       args
                       (name-synth-args args arg-names))]
      (apply tgt-fn named-args))))
<|MERGE_RESOLUTION|>--- conflicted
+++ resolved
@@ -41,8 +41,6 @@
 
 (defonce world* (ref nil))
 
-(defonce recv-queue* (ref []))
-
 ;TODO: Figure out the real limits...  These are total guesses, but
 ; it should be plenty.
 (def MAX-GROUPS 256)
@@ -129,17 +127,9 @@
 (defn snd
   "Sends an OSC message."
   [path & args]
-<<<<<<< HEAD
-  (cond
-    (= ::external (type @server*)) (osc-send-msg @server*
-                                                 (apply osc-msg path (osc-type-tag args) args))
-    (= ::internal (type @server*)) (event ::send-osc-msg
-                                          :msg (apply osc-msg path (osc-type-tag args) args))))
-=======
   (let [msg (apply osc-msg path (osc-type-tag args) args)]
     (log/debug "snd (" @server* "): " msg)
     (osc-send-msg @server* msg)))
->>>>>>> 0d9e9ba8
 
 (defmacro at
   "All messages sent within the body will be sent in the same timestamped OSC
@@ -160,7 +150,6 @@
       (log/level :error)
       (osc-debug false)
       (snd "/dumpOSC" 0))))
-
 
 ; Notifications from Server
 ; These messages are sent as notification of some event to all clients who have registered via the /notify command .
@@ -236,19 +225,6 @@
 (defn- connect-internal
   []
   (log/debug "Connecting to internal SuperCollider server")
-<<<<<<< HEAD
-  (let [dummy-obj []]
-    (dosync (ref-set server* (with-meta
-                               dummy-obj
-                               {:type ::internal}))))
-  (register-notification-handlers)
-  (snd "/status")
-  (dosync (ref-set status* :booted))
-  (notify true) ; turn on notifications now that we can communicate
-  (event ::booted))
-
-(defn- connect-thread-external
-=======
   (let [send-fn (fn [peer-obj]
                   (let [buffer (:send-buf peer-obj)]
                     (World_SendPacket @world* 
@@ -264,7 +240,6 @@
     (event ::connected)))
 
 (defn- connect-external
->>>>>>> 0d9e9ba8
   [host port]
   (log/debug "Connecting to external SuperCollider server: " host ":" port)
   (let [sc-server (osc-client host port)]
@@ -295,20 +270,10 @@
 ; TODO: setup an error-handler in the case that we can't connect to the server
 (defn connect
   "Connect to an external SC audio server on the specified host and port."
-<<<<<<< HEAD
-  ([]
-   (connect :internal))
-  ([which & [host port]]
-   (cond
-     (= :internal which) (connect-internal)
-     (= :external which) (.run (Thread. #(connect-thread-external host port))))))
-=======
   [& [host port]]
    (if (and host port)
      (.run (Thread. #(connect-external host port)))
      (connect-internal)))
->>>>>>> 0d9e9ba8
-
 
 (defonce running?* (atom false))
 
@@ -471,18 +436,11 @@
 
 (defn boot
   "Boot either the internal or external audio server."
-<<<<<<< HEAD
   ([] (boot (get @config* :server :internal) SERVER-HOST SERVER-PORT))
   ([which & [host port]]
    (cond
      (= :internal which) (boot-internal port)
      (= :external which) (boot-external host port))))
-=======
-  ([& [port]]
-   (if port
-     (boot-external port)
-     (boot-internal))))
->>>>>>> 0d9e9ba8
 
 (defn quit
   "Quit the SuperCollider synth process."
@@ -772,14 +730,6 @@
 ;; functions should work on samples.
 (derive ::sample ::buffer)
 
-<<<<<<< HEAD
-(defn buffer-data
-  "Get the floating point data for a buffer on the internal server."
-  [buf]
-  (let [buf-id (cond
-                 (buffer? buf) (:id buf)
-                 (sample? buf) (:id (:buf buf)))
-=======
 (defn buffer-id
   [buf]
   (cond
@@ -790,7 +740,6 @@
   "Get the floating point data for a buffer on the internal server."
   [buf]
   (let [buf-id (buffer-id buf)
->>>>>>> 0d9e9ba8
         snd-buf (ScJnaCopySndBuf @world* buf-id)
         n-frames (.frames snd-buf)
         data (.data snd-buf)]
